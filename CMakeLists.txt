cmake_minimum_required(VERSION 3.5)

set(API_VERSION "0.6")
project(qmatrixclient VERSION "${API_VERSION}.0" LANGUAGES CXX)

option(QMATRIXCLIENT_INSTALL_EXAMPLE "install qmc-example application" ON)

include(CheckCXXCompilerFlag)
if (NOT WIN32)
    include(GNUInstallDirs)
endif(NOT WIN32)

# Instruct CMake to run moc automatically when needed.
set(CMAKE_AUTOMOC ON)

# Set a default build type if none was specified
if(NOT CMAKE_BUILD_TYPE AND NOT CMAKE_CONFIGURATION_TYPES)
  message(STATUS "Setting build type to 'Debug' as none was specified")
  set(CMAKE_BUILD_TYPE Debug CACHE STRING "Choose the type of build" FORCE)
  # Set the possible values of build type for cmake-gui
  set_property(CACHE CMAKE_BUILD_TYPE PROPERTY STRINGS "Debug" "Release"
    "MinSizeRel" "RelWithDebInfo")
endif()

if (NOT CMAKE_INSTALL_LIBDIR)
    set(CMAKE_INSTALL_LIBDIR ".")
endif()

if (NOT CMAKE_INSTALL_BINDIR)
    set(CMAKE_INSTALL_BINDIR ".")
endif()

if (NOT CMAKE_INSTALL_INCLUDEDIR)
    set(CMAKE_INSTALL_INCLUDEDIR "include")
endif()

set(CMAKE_CXX_STANDARD 14)

foreach (FLAG all "" pedantic extra error=return-type no-unused-parameter no-gnu-zero-variadic-macro-arguments)
    CHECK_CXX_COMPILER_FLAG("-W${FLAG}" WARN_${FLAG}_SUPPORTED)
    if ( WARN_${FLAG}_SUPPORTED AND NOT CMAKE_CXX_FLAGS MATCHES "(^| )-W?${FLAG}($| )")
        set(CMAKE_CXX_FLAGS "${CMAKE_CXX_FLAGS} -W${FLAG}")
    endif ()
endforeach ()

# Qt 5.6+ is the formal requirement but for the sake of supporting UBPorts
# upstream Qt 5.4 is required.
find_package(Qt5 5.4.1 REQUIRED Network Gui Multimedia)
get_filename_component(Qt5_Prefix "${Qt5_DIR}/../../../.." ABSOLUTE)

if (GTAD_PATH)
    get_filename_component(ABS_GTAD_PATH "${GTAD_PATH}" PROGRAM)
endif ()
if (MATRIX_DOC_PATH)
    get_filename_component(ABS_API_DEF_PATH "${MATRIX_DOC_PATH}/api" REALPATH)
endif ()
if (ABS_GTAD_PATH AND ABS_API_DEF_PATH)
    if (NOT CLANG_FORMAT)
        set(CLANG_FORMAT clang-format)
    endif()
    get_filename_component(ABS_CLANG_FORMAT "${CLANG_FORMAT}" PROGRAM)
endif()

message( STATUS )
message( STATUS "=============================================================================" )
message( STATUS "                       libqmatrixclient Build Information" )
message( STATUS "=============================================================================" )
message( STATUS "Version: ${PROJECT_VERSION}, API version: ${API_VERSION}")
if (CMAKE_BUILD_TYPE)
    message( STATUS "Build type: ${CMAKE_BUILD_TYPE}")
endif(CMAKE_BUILD_TYPE)
message( STATUS "Using compiler: ${CMAKE_CXX_COMPILER_ID} ${CMAKE_CXX_COMPILER_VERSION}" )
message( STATUS "Using Qt ${Qt5_VERSION} at ${Qt5_Prefix}" )
if (ABS_API_DEF_PATH AND ABS_GTAD_PATH)
    message( STATUS "Generating API stubs enabled (use --target update-api)" )
    message( STATUS "  Using GTAD at ${ABS_GTAD_PATH}" )
    message( STATUS "  Using API files at ${ABS_API_DEF_PATH}" )
    if (ABS_CLANG_FORMAT)
        message( STATUS "clang-format is at ${ABS_CLANG_FORMAT}")
    else ()
        message( STATUS "${CLANG_FORMAT} is NOT FOUND; --target update-format-api disabled")
    endif ()
endif ()
message( STATUS "=============================================================================" )
message( STATUS )

# Set up source files
set(libqmatrixclient_SRCS
    lib/networkaccessmanager.cpp
    lib/connectiondata.cpp
    lib/connection.cpp
    lib/logging.cpp
    lib/room.cpp
    lib/user.cpp
    lib/avatar.cpp
    lib/syncdata.cpp
    lib/settings.cpp
    lib/networksettings.cpp
    lib/converters.cpp
    lib/util.cpp
    lib/eventitem.cpp
    lib/events/event.cpp
    lib/events/roomevent.cpp
    lib/events/stateevent.cpp
    lib/events/eventcontent.cpp
    lib/events/roomcreateevent.cpp
    lib/events/roomtombstoneevent.cpp
    lib/events/roommessageevent.cpp
    lib/events/roommemberevent.cpp
    lib/events/typingevent.cpp
    lib/events/receiptevent.cpp
    lib/events/callanswerevent.cpp
    lib/events/callcandidatesevent.cpp
    lib/events/callhangupevent.cpp
    lib/events/callinviteevent.cpp
    lib/events/directchatevent.cpp
    lib/jobs/requestdata.cpp
    lib/jobs/basejob.cpp
    lib/jobs/syncjob.cpp
    lib/jobs/mediathumbnailjob.cpp
    lib/jobs/downloadfilejob.cpp
)

set(CSAPI_DIR csapi)
set(ASAPI_DEF_DIR application-service/definitions)
set(ISAPI_DEF_DIR identity/definitions)

foreach (D ${CSAPI_DIR} ${ASAPI_DEF_DIR} ${ISAPI_DEF_DIR})
    aux_source_directory(lib/${D} api_SRCS)
endforeach()

# Make no mistake: CMake cannot run gtad first and then populate the list of
# resulting api_SRCS files. In other words, placing the above foreach after
# the custom targets definition won't bring the desired result:
# CMake will execute it at cmake invocation and gtad will only run later
# when building the update-api target. If you see that gtad has created
# new files you have to re-run cmake.
# TODO: check `file(GLOB_RECURSE ... CONFIGURE_DEPENDS)` (from CMake 3.14)
if (MATRIX_DOC_PATH AND GTAD_PATH)
    set(FULL_CSAPI_DIR lib/${CSAPI_DIR})
    set(FULL_CSAPI_SRC_DIR ${ABS_API_DEF_PATH}/client-server)
    file(GLOB_RECURSE API_DEFS RELATIVE ${PROJECT_SOURCE_DIR}
        ${FULL_CSAPI_SRC_DIR}/*.yaml
        ${ABS_API_DEF_PATH}/${ASAPI_DEF_DIR}/*.yaml
        ${ABS_API_DEF_PATH}/${ISAPI_DEF_DIR}/*.yaml
    )
    add_custom_target(update-api
        ${ABS_GTAD_PATH} --config ${CSAPI_DIR}/gtad.yaml --out ${CSAPI_DIR}
            ${FULL_CSAPI_SRC_DIR}
            old_sync.yaml- room_initial_sync.yaml- # deprecated
            sync.yaml- # we have a better handcrafted implementation
        WORKING_DIRECTORY ${PROJECT_SOURCE_DIR}/lib
        SOURCES ${FULL_CSAPI_DIR}/gtad.yaml
                ${FULL_CSAPI_DIR}/{{base}}.h.mustache
                ${FULL_CSAPI_DIR}/{{base}}.cpp.mustache
                ${API_DEFS}
        VERBATIM
    )
    if (CLANG_FORMAT)
        set(api_HDRS ${api_SRCS})
        list(TRANSFORM api_HDRS REPLACE ".cpp$" ".h")
        set(CLANG_FORMAT_ARGS -i -sort-includes -verbose)
        add_custom_target(update-format-api
            COMMAND ${ABS_CLANG_FORMAT} ${CLANG_FORMAT_ARGS} ${api_SRCS}
            COMMAND ${ABS_CLANG_FORMAT} ${CLANG_FORMAT_ARGS} ${api_HDRS}
            DEPENDS update-api
            WORKING_DIRECTORY ${PROJECT_SOURCE_DIR}
            VERBATIM
            SOURCES .clang-format
        )
    endif()
endif()

set(example_SRCS examples/qmc-example.cpp)

<<<<<<< HEAD
add_library(QMatrixClient ${libqmatrixclient_SRCS} ${api_SRCS})
set(API_VERSION "0.5")
set_property(TARGET QMatrixClient PROPERTY VERSION "${API_VERSION}.0")
=======
add_library(QMatrixClient ${libqmatrixclient_SRCS}
            ${libqmatrixclient_job_SRCS} ${libqmatrixclient_csdef_SRCS}
            ${libqmatrixclient_cswellknown_SRCS}
            ${libqmatrixclient_asdef_SRCS} ${libqmatrixclient_isdef_SRCS})
set_property(TARGET QMatrixClient PROPERTY VERSION "${PROJECT_VERSION}")
>>>>>>> 93f0c8fe
set_property(TARGET QMatrixClient PROPERTY SOVERSION ${API_VERSION} )
set_property(TARGET QMatrixClient PROPERTY
             INTERFACE_QMatrixClient_MAJOR_VERSION ${API_VERSION})
set_property(TARGET QMatrixClient APPEND PROPERTY
             COMPATIBLE_INTERFACE_STRING QMatrixClient_MAJOR_VERSION)

target_include_directories(QMatrixClient PUBLIC
    $<BUILD_INTERFACE:${CMAKE_CURRENT_SOURCE_DIR}/lib>
    $<INSTALL_INTERFACE:${CMAKE_INSTALL_INCLUDEDIR}>
)
target_link_libraries(QMatrixClient Qt5::Core Qt5::Network Qt5::Gui Qt5::Multimedia)

add_executable(qmc-example ${example_SRCS})
target_link_libraries(qmc-example Qt5::Core QMatrixClient)
configure_file(QMatrixClient.pc.in ${CMAKE_CURRENT_BINARY_DIR}/QMatrixClient.pc @ONLY NEWLINE_STYLE UNIX)

# Installation

install(TARGETS QMatrixClient EXPORT QMatrixClientTargets
        ARCHIVE DESTINATION ${CMAKE_INSTALL_LIBDIR}
        LIBRARY DESTINATION ${CMAKE_INSTALL_LIBDIR}
        INCLUDES DESTINATION ${CMAKE_INSTALL_INCLUDEDIR}
)
install(DIRECTORY lib/ DESTINATION ${CMAKE_INSTALL_INCLUDEDIR}
        FILES_MATCHING PATTERN "*.h")

include(CMakePackageConfigHelpers)
# NB: SameMajorVersion doesn't really work yet, as we're within 0.x trail.
# Maybe consider jumping the gun and releasing 1.0, as semver advises?
write_basic_package_version_file(
    "${CMAKE_CURRENT_BINARY_DIR}/QMatrixClient/QMatrixClientConfigVersion.cmake"
    COMPATIBILITY SameMajorVersion
)

export(PACKAGE QMatrixClient)
export(EXPORT QMatrixClientTargets
    FILE "${CMAKE_CURRENT_BINARY_DIR}/QMatrixClient/QMatrixClientTargets.cmake")
configure_file(cmake/QMatrixClientConfig.cmake
    "${CMAKE_CURRENT_BINARY_DIR}/QMatrixClient/QMatrixClientConfig.cmake"
    COPYONLY
)

set(ConfigFilesLocation "${CMAKE_INSTALL_LIBDIR}/cmake/QMatrixClient")
install(EXPORT QMatrixClientTargets
        FILE QMatrixClientTargets.cmake DESTINATION ${ConfigFilesLocation})

install(FILES cmake/QMatrixClientConfig.cmake
    "${CMAKE_CURRENT_BINARY_DIR}/QMatrixClient/QMatrixClientConfigVersion.cmake"
    DESTINATION ${ConfigFilesLocation}
)
# Only available from CMake 3.7; reserved for future use
#install(EXPORT_ANDROID_MK QMatrixClientTargets DESTINATION share/ndk-modules)

if (WIN32)
    install(FILES mime/packages/freedesktop.org.xml DESTINATION mime/packages)
endif (WIN32)

if (QMATRIXCLIENT_INSTALL_EXAMPLE)
    install(TARGETS qmc-example RUNTIME DESTINATION ${CMAKE_INSTALL_BINDIR})
endif (QMATRIXCLIENT_INSTALL_EXAMPLE)

if (UNIX AND NOT APPLE)
    install(FILES ${CMAKE_CURRENT_BINARY_DIR}/QMatrixClient.pc DESTINATION ${CMAKE_INSTALL_LIBDIR}/pkgconfig)
endif()<|MERGE_RESOLUTION|>--- conflicted
+++ resolved
@@ -173,17 +173,8 @@
 
 set(example_SRCS examples/qmc-example.cpp)
 
-<<<<<<< HEAD
 add_library(QMatrixClient ${libqmatrixclient_SRCS} ${api_SRCS})
-set(API_VERSION "0.5")
-set_property(TARGET QMatrixClient PROPERTY VERSION "${API_VERSION}.0")
-=======
-add_library(QMatrixClient ${libqmatrixclient_SRCS}
-            ${libqmatrixclient_job_SRCS} ${libqmatrixclient_csdef_SRCS}
-            ${libqmatrixclient_cswellknown_SRCS}
-            ${libqmatrixclient_asdef_SRCS} ${libqmatrixclient_isdef_SRCS})
 set_property(TARGET QMatrixClient PROPERTY VERSION "${PROJECT_VERSION}")
->>>>>>> 93f0c8fe
 set_property(TARGET QMatrixClient PROPERTY SOVERSION ${API_VERSION} )
 set_property(TARGET QMatrixClient PROPERTY
              INTERFACE_QMatrixClient_MAJOR_VERSION ${API_VERSION})
