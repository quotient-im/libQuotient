# Officially CMake 3.16+ is needed but LGTM.com still sits on eoan that only
# has CMake 3.13
cmake_minimum_required(VERSION 3.13)
if (POLICY CMP0092)
cmake_policy(SET CMP0092 NEW)
endif()

set(API_VERSION "0.7")
project(Quotient VERSION "${API_VERSION}.0" LANGUAGES CXX)

message(STATUS)
message(STATUS "Configuring ${PROJECT_NAME} ${PROJECT_VERSION} ==>")

include(FeatureSummary)
include(CTest)

# https://github.com/quotient-im/libQuotient/issues/369
option(${PROJECT_NAME}_ENABLE_E2EE "end-to-end encryption (E2EE) support" OFF)
add_feature_info(EnableE2EE ${PROJECT_NAME}_ENABLE_E2EE
                 "end-to-end encryption (WORK IN PROGRESS)")

# Set a default build type if none was specified
if(NOT CMAKE_BUILD_TYPE AND NOT CMAKE_CONFIGURATION_TYPES)
  message(STATUS "Setting build type to 'Debug' as none was specified")
  set(CMAKE_BUILD_TYPE Debug CACHE STRING "Choose the type of build" FORCE)
  # Set the possible values of build type for cmake-gui
  set_property(CACHE CMAKE_BUILD_TYPE PROPERTY STRINGS "Debug" "Release"
    "MinSizeRel" "RelWithDebInfo")
endif()
if (CMAKE_BUILD_TYPE)
    message(STATUS "Build type: ${CMAKE_BUILD_TYPE}")
endif(CMAKE_BUILD_TYPE)

message(STATUS "Using compiler: ${CMAKE_CXX_COMPILER_ID} ${CMAKE_CXX_COMPILER_VERSION}" )
include(CheckCXXCompilerFlag)
if (MSVC)
    add_compile_options(/EHsc /W4
        /wd4100 /wd4127 /wd4242 /wd4244 /wd4245 /wd4267 /wd4365 /wd4456 /wd4459
        /wd4464 /wd4505 /wd4514 /wd4571 /wd4619 /wd4623 /wd4625 /wd4626 /wd4706
        /wd4710 /wd4774 /wd4820 /wd4946 /wd5026 /wd5027)
else()
    foreach (FLAG Wall Wpedantic Wextra Werror=return-type Wno-unused-parameter
            Wno-gnu-zero-variadic-macro-arguments)
        CHECK_CXX_COMPILER_FLAG("-${FLAG}" COMPILER_${FLAG}_SUPPORTED)
        if ( COMPILER_${FLAG}_SUPPORTED AND
                NOT CMAKE_CXX_FLAGS MATCHES "(^| )-?${FLAG}($| )")
            add_compile_options(-${FLAG})
        endif ()
    endforeach ()
endif()

if (WIN32)
    if (NOT CMAKE_INSTALL_LIBDIR)
        set(CMAKE_INSTALL_LIBDIR ".")
    endif ()

    if (NOT CMAKE_INSTALL_BINDIR)
        set(CMAKE_INSTALL_BINDIR ".")
    endif ()

    if (NOT CMAKE_INSTALL_INCLUDEDIR)
        set(CMAKE_INSTALL_INCLUDEDIR "include")
    endif ()
else()
    include(GNUInstallDirs)
    set(INCLUDEDIR_INIT ${PROJECT_NAME})
endif(WIN32)
set(${PROJECT_NAME}_INSTALL_INCLUDEDIR
        "${CMAKE_INSTALL_INCLUDEDIR}/${INCLUDEDIR_INIT}" CACHE PATH
        "directory to install ${PROJECT_NAME} include files to")
message(STATUS "Install Prefix: ${CMAKE_INSTALL_PREFIX}")
message(STATUS "  Header files will be installed to ${CMAKE_INSTALL_PREFIX}/${${PROJECT_NAME}_INSTALL_INCLUDEDIR}")

# Instruct CMake to run moc automatically when needed.
set(CMAKE_AUTOMOC ON)

option(BUILD_WITH_QT6 "Build Quotient with Qt 6 (EXPERIMENTAL)" OFF)

if (BUILD_WITH_QT6)
    set(QtMinVersion "6.0")
else()
    set(QtMinVersion "5.12")
    set(QtExtraModules "Multimedia") # See #483
endif()
string(REGEX REPLACE "^(.).*" "Qt\\1" Qt ${QtMinVersion}) # makes "Qt5" or "Qt6"
find_package(${Qt} ${QtMinVersion} REQUIRED Core Network Gui Test ${QtExtraModules})
get_filename_component(Qt_Prefix "${${Qt}_DIR}/../../../.." ABSOLUTE)
message(STATUS "Using Qt ${${Qt}_VERSION} at ${Qt_Prefix}")

if (${PROJECT_NAME}_ENABLE_E2EE)
    find_package(${Qt} ${QtMinVersion} REQUIRED Sql)
    find_package(Olm 3.1.3 REQUIRED)
    set_package_properties(Olm PROPERTIES
        DESCRIPTION "Implementation of the Olm and Megolm cryptographic ratchets"
        URL "https://gitlab.matrix.org/matrix-org/olm"
        TYPE REQUIRED
    )
    if (Olm_FOUND)
        message(STATUS "Using libOlm ${Olm_VERSION} at ${Olm_DIR}")
    endif()

    find_package(OpenSSL 1.1.0 REQUIRED)
    set_package_properties(OpenSSL PROPERTIES
        DESCRIPTION "Open source SSL and TLS implementation and cryptographic library"
        URL "https://www.openssl.org/"
        TYPE REQUIRED
    )
    if (OpenSSL_FOUND)
        message(STATUS "Using OpenSSL ${OpenSSL_VERSION} at ${OpenSSL_DIR}")
    endif()
    find_package(${Qt}Keychain REQUIRED)
endif()


# Set up source files
list(APPEND lib_SRCS
    lib/quotient_common.h
<<<<<<< HEAD
    lib/networkaccessmanager.cpp
    lib/connectiondata.cpp
    lib/connection.cpp
    lib/ssosession.cpp
    lib/logging.cpp
    lib/room.cpp
    lib/user.cpp
    lib/avatar.cpp
    lib/uri.cpp
    lib/uriresolver.cpp
    lib/eventstats.cpp
    lib/syncdata.cpp
    lib/settings.cpp
    lib/networksettings.cpp
    lib/converters.cpp
    lib/util.cpp
    lib/eventitem.cpp
    lib/accountregistry.cpp
    lib/mxcreply.cpp
    lib/events/event.cpp
    lib/events/roomevent.cpp
    lib/events/stateevent.cpp
    lib/events/eventcontent.cpp
    lib/events/roomcreateevent.cpp
    lib/events/roomtombstoneevent.cpp
    lib/events/roommessageevent.cpp
    lib/events/roommemberevent.cpp
    lib/events/roompowerlevelsevent.cpp
    lib/events/typingevent.cpp
    lib/events/receiptevent.cpp
    lib/events/reactionevent.cpp
    lib/events/callanswerevent.cpp
    lib/events/callcandidatesevent.cpp
    lib/events/callhangupevent.cpp
    lib/events/callinviteevent.cpp
    lib/events/directchatevent.cpp
    lib/events/encryptionevent.cpp
    lib/events/encryptedevent.cpp
    lib/events/roomkeyevent.cpp
    lib/events/stickerevent.cpp
    lib/events/keyverificationevent.cpp
    lib/events/encryptedfile.cpp
    lib/jobs/requestdata.cpp
    lib/jobs/basejob.cpp
    lib/jobs/syncjob.cpp
    lib/jobs/mediathumbnailjob.cpp
    lib/jobs/downloadfilejob.cpp
=======
    lib/quotient_export.h
    lib/function_traits.h lib/function_traits.cpp
    lib/omittable.h
    lib/networkaccessmanager.h lib/networkaccessmanager.cpp
    lib/connectiondata.h lib/connectiondata.cpp
    lib/connection.h lib/connection.cpp
    lib/ssosession.h lib/ssosession.cpp
    lib/logging.h lib/logging.cpp
    lib/room.h lib/room.cpp
    lib/roomstateview.h lib/roomstateview.cpp
    lib/user.h lib/user.cpp
    lib/avatar.h lib/avatar.cpp
    lib/uri.h lib/uri.cpp
    lib/uriresolver.h lib/uriresolver.cpp
    lib/eventstats.h lib/eventstats.cpp
    lib/syncdata.h lib/syncdata.cpp
    lib/settings.h lib/settings.cpp
    lib/networksettings.h lib/networksettings.cpp
    lib/converters.h lib/converters.cpp
    lib/util.h lib/util.cpp
    lib/encryptionmanager.h lib/encryptionmanager.cpp
    lib/eventitem.h lib/eventitem.cpp
    lib/accountregistry.h lib/accountregistry.cpp
    lib/mxcreply.h lib/mxcreply.cpp
    lib/events/event.h lib/events/event.cpp
    lib/events/eventloader.h
    lib/events/roomevent.h lib/events/roomevent.cpp
    lib/events/stateevent.h lib/events/stateevent.cpp
    lib/events/simplestateevents.h
    lib/events/eventcontent.h lib/events/eventcontent.cpp
    lib/events/eventrelation.h lib/events/eventrelation.cpp
    lib/events/roomcreateevent.h lib/events/roomcreateevent.cpp
    lib/events/roomtombstoneevent.h lib/events/roomtombstoneevent.cpp
    lib/events/roommessageevent.h lib/events/roommessageevent.cpp
    lib/events/roommemberevent.h lib/events/roommemberevent.cpp
    lib/events/roomavatarevent.h
    lib/events/roompowerlevelsevent.h lib/events/roompowerlevelsevent.cpp
    lib/events/typingevent.h lib/events/typingevent.cpp
    lib/events/accountdataevents.h
    lib/events/receiptevent.h lib/events/receiptevent.cpp
    lib/events/reactionevent.h
    lib/events/callinviteevent.h lib/events/callinviteevent.cpp
    lib/events/callcandidatesevent.h
    lib/events/callanswerevent.h lib/events/callanswerevent.cpp
    lib/events/callhangupevent.h
    lib/events/directchatevent.h lib/events/directchatevent.cpp
    lib/events/encryptionevent.h lib/events/encryptionevent.cpp
    lib/events/encryptedevent.h lib/events/encryptedevent.cpp
    lib/events/roomkeyevent.h lib/events/roomkeyevent.cpp
    lib/events/stickerevent.h lib/events/stickerevent.cpp
    lib/jobs/requestdata.h lib/jobs/requestdata.cpp
    lib/jobs/basejob.h lib/jobs/basejob.cpp
    lib/jobs/syncjob.h lib/jobs/syncjob.cpp
    lib/jobs/mediathumbnailjob.h lib/jobs/mediathumbnailjob.cpp
    lib/jobs/downloadfilejob.h lib/jobs/downloadfilejob.cpp
>>>>>>> 10ac7c13
)
if (${PROJECT_NAME}_ENABLE_E2EE)
    list(APPEND lib_SRCS
        lib/database.cpp
        lib/e2ee/qolmaccount.cpp
        lib/e2ee/qolmsession.cpp
        lib/e2ee/qolminboundsession.cpp
        lib/e2ee/qolmoutboundsession.cpp
        lib/e2ee/qolmutils.cpp
        lib/e2ee/qolmutility.cpp
        lib/e2ee/qolmerrors.cpp
        lib/e2ee/qolmsession.cpp
        lib/e2ee/qolmmessage.cpp
    )
endif()

# Configure API files generation

set(CSAPI_DIR csapi)
set(FULL_CSAPI_DIR lib/${CSAPI_DIR})
set(ASAPI_DEF_DIR application-service/definitions)
set(ISAPI_DEF_DIR identity/definitions)

set(API_GENERATION_ENABLED 0)
if (GTAD_PATH AND MATRIX_DOC_PATH)
    # REALPATH resolves ~ (home directory) while PROGRAM doesn't
    get_filename_component(ABS_GTAD_PATH "${GTAD_PATH}" REALPATH)
    get_filename_component(ABS_GTAD_PATH "${ABS_GTAD_PATH}" PROGRAM PROGRAM_ARGS GTAD_ARGS)
    if (EXISTS ${ABS_GTAD_PATH})
        get_filename_component(ABS_API_DEF_PATH "${MATRIX_DOC_PATH}/data/api" REALPATH)
        if (NOT IS_DIRECTORY ${ABS_API_DEF_PATH})
            # Check the old place of API files
            get_filename_component(ABS_API_DEF_PATH "${MATRIX_DOC_PATH}/api" REALPATH)
        endif ()
        if (IS_DIRECTORY ${ABS_API_DEF_PATH})
            set(API_GENERATION_ENABLED 1)
        else ()
            message( WARNING "${MATRIX_DOC_PATH} doesn't seem to point to a valid matrix-doc repo; disabling API stubs generation")
        endif ()
    else (EXISTS ${ABS_GTAD_PATH})
        message( WARNING "${GTAD_PATH} is not executable; disabling API stubs generation")
    endif ()
endif ()
if (API_GENERATION_ENABLED)
    message( STATUS "Using GTAD at ${ABS_GTAD_PATH}" )
    message( STATUS "Found API files at ${ABS_API_DEF_PATH}" )
    if (NOT CLANG_FORMAT)
        set(CLANG_FORMAT clang-format)
    endif()
    get_filename_component(ABS_CLANG_FORMAT "${CLANG_FORMAT}" PROGRAM PROGRAM_ARGS CLANG_FORMAT_ARGS)
    if (NOT ABS_CLANG_FORMAT)
        message( WARNING "${CLANG_FORMAT} is NOT FOUND; API files won't be formatted")
    endif ()

    set(FULL_CSAPI_SRC_DIR ${ABS_API_DEF_PATH}/client-server)
    file(GLOB_RECURSE API_DEFS RELATIVE ${PROJECT_SOURCE_DIR}
        ${FULL_CSAPI_SRC_DIR}/*.yaml
        ${ABS_API_DEF_PATH}/${ASAPI_DEF_DIR}/*.yaml
        ${ABS_API_DEF_PATH}/${ISAPI_DEF_DIR}/*.yaml
    )
    add_custom_target(update-api
        ${ABS_GTAD_PATH} --config ../gtad/gtad.yaml --out ${CSAPI_DIR}
            ${FULL_CSAPI_SRC_DIR}
            old_sync.yaml- room_initial_sync.yaml- # deprecated
            key_backup.yaml- # immature and buggy in terms of API definition
            sync.yaml- # we have a better handcrafted implementation
            ${GTAD_ARGS}
        WORKING_DIRECTORY ${PROJECT_SOURCE_DIR}/lib
        SOURCES gtad/gtad.yaml
                gtad/data.h.mustache
                gtad/operation.h.mustache
                gtad/operation.cpp.mustache
                ${API_DEFS}
        VERBATIM
    )
endif()
add_feature_info(EnableApiCodeGeneration "${API_GENERATION_ENABLED}"
                 "build target update-api")

# Produce the list of all Matrix API files for building the library. When this
# list changes (normally after calling GTAD), CONFIGURE_DEPENDS will force
# the build system to call CMake again. Checking for the glob change slows down
# each build (even if the target does not involve API generation). It would be
# ideal if GTAD could compare the initial (saved somewhere) and the generated
# file list itself and write down to some .cmake file if those are different,
# which would trigger the reconfiguration specifically before the next build.
# For now CONFIGURE_DEPENDS is the best approximation of that.
file(GLOB_RECURSE api_ALL_SRCS CONFIGURE_DEPENDS
     ${FULL_CSAPI_DIR}/*.* lib/${ASAPI_DEF_DIR}/*.* lib/${ISAPI_DEF_DIR}/*.*)

add_library(${PROJECT_NAME} ${lib_SRCS} ${api_ALL_SRCS})
# Set BUILDING_SHARED_QUOTIENT if building as a shared library
target_compile_definitions(${PROJECT_NAME} PRIVATE
    $<$<STREQUAL:$<TARGET_PROPERTY:${PROJECT_NAME},TYPE>,SHARED_LIBRARY>:BUILDING_SHARED_QUOTIENT>)
# Set QUOTIENT_STATIC in a static library setting
target_compile_definitions(${PROJECT_NAME} PUBLIC
    $<$<STREQUAL:$<TARGET_PROPERTY:${PROJECT_NAME},TYPE>,STATIC_LIBRARY>:QUOTIENT_STATIC>)
target_compile_definitions(${PROJECT_NAME} PRIVATE QT_NO_JAVA_STYLE_ITERATORS QT_NO_URL_CAST_FROM_STRING QT_NO_CAST_TO_ASCII)

target_compile_definitions(${PROJECT_NAME} PUBLIC ${PROJECT_NAME}_VERSION_MAJOR=${PROJECT_VERSION_MAJOR}
    ${PROJECT_NAME}_VERSION_MINOR=${PROJECT_VERSION_MINOR} ${PROJECT_NAME}_VERSION_PATCH=${PROJECT_VERSION_PATCH}
    ${PROJECT_NAME}_VERSION_STRING=\"${PROJECT_VERSION}\")
if (${PROJECT_NAME}_ENABLE_E2EE)
    target_compile_definitions(${PROJECT_NAME} PUBLIC ${PROJECT_NAME}_E2EE_ENABLED)
endif()
set_target_properties(${PROJECT_NAME} PROPERTIES
    CXX_STANDARD 20
    CXX_EXTENSIONS OFF
    VISIBILITY_INLINES_HIDDEN ON
    CXX_VISIBILITY_PRESET hidden
    VERSION "${PROJECT_VERSION}"
    SOVERSION ${API_VERSION}
    INTERFACE_${PROJECT_NAME}_MAJOR_VERSION ${API_VERSION}
)
set_property(TARGET ${PROJECT_NAME} APPEND PROPERTY
             COMPATIBLE_INTERFACE_STRING ${PROJECT_NAME}_MAJOR_VERSION)

# C++17 required, C++20 desired (see above)
target_compile_features(${PROJECT_NAME} PUBLIC cxx_std_17)

# TODO: Bump the CMake requirement and drop the version check here once
# LGTM upgrades
if (CMAKE_VERSION VERSION_GREATER_EQUAL "3.16.0"
        AND NOT CMAKE_CXX_COMPILER_ID STREQUAL GNU) # https://bugzilla.redhat.com/show_bug.cgi?id=1721553
    target_precompile_headers(${PROJECT_NAME} PRIVATE lib/converters.h)
endif ()

target_include_directories(${PROJECT_NAME} PUBLIC
    $<BUILD_INTERFACE:${CMAKE_CURRENT_SOURCE_DIR}/lib>
    $<INSTALL_INTERFACE:${${PROJECT_NAME}_INSTALL_INCLUDEDIR}>
)
if (${PROJECT_NAME}_ENABLE_E2EE)
    target_link_libraries(${PROJECT_NAME} Olm::Olm
        OpenSSL::Crypto
        OpenSSL::SSL
        ${Qt}::Sql
        ${QTKEYCHAIN_LIBRARIES})
    set(FIND_DEPS "find_dependency(Olm)
    find_dependency(OpenSSL)
    find_dependency(${Qt}Sql)") # For QuotientConfig.cmake.in
endif()

target_link_libraries(${PROJECT_NAME} ${Qt}::Core ${Qt}::Network ${Qt}::Gui)

if (Qt STREQUAL Qt5) # See #483
    target_link_libraries(${PROJECT_NAME} ${Qt}::Multimedia)
endif()

configure_file(${PROJECT_NAME}.pc.in ${CMAKE_CURRENT_BINARY_DIR}/${PROJECT_NAME}.pc @ONLY NEWLINE_STYLE UNIX)

# Configure testing

if (BUILD_TESTING)
    enable_testing()
    add_subdirectory(quotest)
    add_subdirectory(autotests)
endif()

# Configure installation

install(TARGETS ${PROJECT_NAME} EXPORT ${PROJECT_NAME}Targets
        LIBRARY RUNTIME
        ARCHIVE DESTINATION ${CMAKE_INSTALL_LIBDIR}
        INCLUDES DESTINATION ${${PROJECT_NAME}_INSTALL_INCLUDEDIR}
)
install(DIRECTORY lib/ DESTINATION ${${PROJECT_NAME}_INSTALL_INCLUDEDIR}
        FILES_MATCHING PATTERN "*.h")

include(CMakePackageConfigHelpers)
# NB: SameMajorVersion doesn't really work yet, as we're within 0.x trail.
# Maybe consider jumping the gun and releasing 1.0, as semver advises?
write_basic_package_version_file(
    "${CMAKE_CURRENT_BINARY_DIR}/${PROJECT_NAME}/${PROJECT_NAME}ConfigVersion.cmake"
    COMPATIBILITY SameMajorVersion
)

export(PACKAGE ${PROJECT_NAME})
export(EXPORT ${PROJECT_NAME}Targets
       FILE "${CMAKE_CURRENT_BINARY_DIR}/${PROJECT_NAME}/${PROJECT_NAME}Targets.cmake")
configure_file(cmake/${PROJECT_NAME}Config.cmake.in
    "${CMAKE_CURRENT_BINARY_DIR}/${PROJECT_NAME}/${PROJECT_NAME}Config.cmake"
    @ONLY
)

set(ConfigFilesLocation "${CMAKE_INSTALL_LIBDIR}/cmake/${PROJECT_NAME}")
install(EXPORT ${PROJECT_NAME}Targets
        FILE ${PROJECT_NAME}Targets.cmake DESTINATION ${ConfigFilesLocation})

install(FILES
    "${CMAKE_CURRENT_BINARY_DIR}/${PROJECT_NAME}/${PROJECT_NAME}Config.cmake"
    "${CMAKE_CURRENT_BINARY_DIR}/${PROJECT_NAME}/${PROJECT_NAME}ConfigVersion.cmake"
    DESTINATION ${ConfigFilesLocation}
)
install(EXPORT_ANDROID_MK ${PROJECT_NAME}Targets DESTINATION ${CMAKE_INSTALL_DATADIR}/ndk-modules)

if (WIN32)
    install(FILES mime/packages/freedesktop.org.xml DESTINATION mime/packages)
endif (WIN32)

if (UNIX AND NOT APPLE)
    install(FILES ${CMAKE_CURRENT_BINARY_DIR}/${PROJECT_NAME}.pc
            DESTINATION ${CMAKE_INSTALL_LIBDIR}/pkgconfig)
endif()

message(STATUS)
feature_summary(WHAT ENABLED_FEATURES DISABLED_FEATURES
                FATAL_ON_MISSING_REQUIRED_PACKAGES)

message(STATUS "<== End of libQuotient configuration")<|MERGE_RESOLUTION|>--- conflicted
+++ resolved
@@ -115,55 +115,6 @@
 # Set up source files
 list(APPEND lib_SRCS
     lib/quotient_common.h
-<<<<<<< HEAD
-    lib/networkaccessmanager.cpp
-    lib/connectiondata.cpp
-    lib/connection.cpp
-    lib/ssosession.cpp
-    lib/logging.cpp
-    lib/room.cpp
-    lib/user.cpp
-    lib/avatar.cpp
-    lib/uri.cpp
-    lib/uriresolver.cpp
-    lib/eventstats.cpp
-    lib/syncdata.cpp
-    lib/settings.cpp
-    lib/networksettings.cpp
-    lib/converters.cpp
-    lib/util.cpp
-    lib/eventitem.cpp
-    lib/accountregistry.cpp
-    lib/mxcreply.cpp
-    lib/events/event.cpp
-    lib/events/roomevent.cpp
-    lib/events/stateevent.cpp
-    lib/events/eventcontent.cpp
-    lib/events/roomcreateevent.cpp
-    lib/events/roomtombstoneevent.cpp
-    lib/events/roommessageevent.cpp
-    lib/events/roommemberevent.cpp
-    lib/events/roompowerlevelsevent.cpp
-    lib/events/typingevent.cpp
-    lib/events/receiptevent.cpp
-    lib/events/reactionevent.cpp
-    lib/events/callanswerevent.cpp
-    lib/events/callcandidatesevent.cpp
-    lib/events/callhangupevent.cpp
-    lib/events/callinviteevent.cpp
-    lib/events/directchatevent.cpp
-    lib/events/encryptionevent.cpp
-    lib/events/encryptedevent.cpp
-    lib/events/roomkeyevent.cpp
-    lib/events/stickerevent.cpp
-    lib/events/keyverificationevent.cpp
-    lib/events/encryptedfile.cpp
-    lib/jobs/requestdata.cpp
-    lib/jobs/basejob.cpp
-    lib/jobs/syncjob.cpp
-    lib/jobs/mediathumbnailjob.cpp
-    lib/jobs/downloadfilejob.cpp
-=======
     lib/quotient_export.h
     lib/function_traits.h lib/function_traits.cpp
     lib/omittable.h
@@ -184,7 +135,6 @@
     lib/networksettings.h lib/networksettings.cpp
     lib/converters.h lib/converters.cpp
     lib/util.h lib/util.cpp
-    lib/encryptionmanager.h lib/encryptionmanager.cpp
     lib/eventitem.h lib/eventitem.cpp
     lib/accountregistry.h lib/accountregistry.cpp
     lib/mxcreply.h lib/mxcreply.cpp
@@ -214,25 +164,26 @@
     lib/events/encryptedevent.h lib/events/encryptedevent.cpp
     lib/events/roomkeyevent.h lib/events/roomkeyevent.cpp
     lib/events/stickerevent.h lib/events/stickerevent.cpp
+    lib/events/keyverificationevent.h lib/events/keyverificationevent.cpp
+    lib/events/encryptedfile.h lib/events/encryptedfile.cpp
     lib/jobs/requestdata.h lib/jobs/requestdata.cpp
     lib/jobs/basejob.h lib/jobs/basejob.cpp
     lib/jobs/syncjob.h lib/jobs/syncjob.cpp
     lib/jobs/mediathumbnailjob.h lib/jobs/mediathumbnailjob.cpp
     lib/jobs/downloadfilejob.h lib/jobs/downloadfilejob.cpp
->>>>>>> 10ac7c13
 )
 if (${PROJECT_NAME}_ENABLE_E2EE)
     list(APPEND lib_SRCS
-        lib/database.cpp
-        lib/e2ee/qolmaccount.cpp
-        lib/e2ee/qolmsession.cpp
-        lib/e2ee/qolminboundsession.cpp
-        lib/e2ee/qolmoutboundsession.cpp
-        lib/e2ee/qolmutils.cpp
-        lib/e2ee/qolmutility.cpp
-        lib/e2ee/qolmerrors.cpp
-        lib/e2ee/qolmsession.cpp
-        lib/e2ee/qolmmessage.cpp
+        lib/database.h lib/database.cpp
+        lib/e2ee/qolmaccount.h lib/e2ee/qolmaccount.cpp
+        lib/e2ee/qolmsession.h lib/e2ee/qolmsession.cpp
+        lib/e2ee/qolminboundsession.h lib/e2ee/qolminboundsession.cpp
+        lib/e2ee/qolmoutboundsession.h lib/e2ee/qolmoutboundsession.cpp
+        lib/e2ee/qolmutils.h lib/e2ee/qolmutils.cpp
+        lib/e2ee/qolmutility.h lib/e2ee/qolmutility.cpp
+        lib/e2ee/qolmerrors.h lib/e2ee/qolmerrors.cpp
+        lib/e2ee/qolmsession.h lib/e2ee/qolmsession.cpp
+        lib/e2ee/qolmmessage.h lib/e2ee/qolmmessage.cpp
     )
 endif()
 
