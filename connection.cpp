--- conflicted
+++ resolved
@@ -227,14 +227,15 @@
     return getThumbnail(url, QSize(requestedWidth, requestedHeight));
 }
 
-<<<<<<< HEAD
 void Connection::getTurnServers()
 {
   auto job = callApi<TurnServerJob>();
   connect( job, &TurnServerJob::success, [=] {
       emit turnServersChanged(job->toJson());
   });
-=======
+
+}
+
 ForgetRoomJob* Connection::forgetRoom(const QString& id)
 {
     // To forget is hard :) First we should ensure the local user is not
@@ -271,7 +272,6 @@
             }
     });
     return forgetJob;
->>>>>>> fa3bffd3
 }
 
 QUrl Connection::homeserver() const
