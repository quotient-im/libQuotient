--- conflicted
+++ resolved
@@ -24,14 +24,10 @@
 #include "roomavatarevent.h"
 #include "typingevent.h"
 #include "receiptevent.h"
-<<<<<<< HEAD
-#include "encryptedevent.h"
 #include "callinviteevent.h"
 #include "callcandidatesevent.h"
 #include "callanswerevent.h"
 #include "callhangupevent.h"
-=======
->>>>>>> fa3bffd3
 #include "logging.h"
 
 #include <QtCore/QJsonDocument>
@@ -123,26 +119,10 @@
 
 RoomEvent* RoomEvent::fromJson(const QJsonObject& obj)
 {
-<<<<<<< HEAD
-    return dispatch<RoomEvent*>(obj).to(obj["type"].toString(),
-            "m.room.message", make<RoomMessageEvent>,
-            "m.room.name", make<RoomNameEvent>,
-            "m.room.aliases", make<RoomAliasesEvent>,
-            "m.room.canonical_alias", make<RoomCanonicalAliasEvent>,
-            "m.room.member", make<RoomMemberEvent>,
-            "m.room.topic", make<RoomTopicEvent>,
-            "m.room.encryption", make<EncryptionEvent>,
-            "m.call.invite", make<CallInviteEvent>,
-            "m.call.candidates", make<CallCandidatesEvent>,
-            "m.call.answer", make<CallAnswerEvent>,
-            "m.call.hangup", make<CallHangupEvent>,
-            /* Insert new ROOM event types BEFORE this line */
-            nullptr
-        );
-=======
     return makeIfMatches<RoomEvent,
         RoomMessageEvent, RoomNameEvent, RoomAliasesEvent,
         RoomCanonicalAliasEvent, RoomMemberEvent, RoomTopicEvent,
-        RoomAvatarEvent, EncryptionEvent>(obj, obj["type"].toString());
->>>>>>> fa3bffd3
+        RoomAvatarEvent, CallInviteEvent, CallCandidatesEvent,
+        CallAnswerEvent, CallHangupEvent,
+        EncryptionEvent>(obj, obj["type"].toString());
 }