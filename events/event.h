/******************************************************************************
 * Copyright (C) 2015 Felix Rohrbach <kde@fxrh.de>
 *
 * This library is free software; you can redistribute it and/or
 * modify it under the terms of the GNU Lesser General Public
 * License as published by the Free Software Foundation; either
 * version 2.1 of the License, or (at your option) any later version.
 *
 * This library is distributed in the hope that it will be useful,
 * but WITHOUT ANY WARRANTY; without even the implied warranty of
 * MERCHANTABILITY or FITNESS FOR A PARTICULAR PURPOSE.  See the GNU
 * Lesser General Public License for more details.
 *
 * You should have received a copy of the GNU Lesser General Public
 * License along with this library; if not, write to the Free Software
 * Foundation, Inc., 51 Franklin Street, Fifth Floor, Boston, MA  02110-1301  USA
 */

#pragma once

#include <QtCore/QString>
#include <QtCore/QDateTime>
#include <QtCore/QJsonObject>
#include <QtCore/QJsonArray>

#include "util.h"

namespace QMatrixClient
{
    class Event
    {
            Q_GADGET
        public:
            enum class Type : quint16
            {
<<<<<<< HEAD
                RoomMessage, RoomName, RoomAliases, RoomCanonicalAlias,
                RoomMember, RoomTopic, RoomEncryption, RoomEncryptedMessage,
                CallInvite, CallCandidates, CallAnswer, CallHangup,
                Typing, Receipt, Unknown
=======
                Unknown = 0,
                Typing, Receipt,
                RoomEventBase = 0x1000,
                RoomMessage = RoomEventBase + 1,
                RoomEncryptedMessage,
                RoomStateEventBase = 0x1800,
                RoomName = RoomStateEventBase + 1,
                RoomAliases, RoomCanonicalAlias, RoomMember, RoomTopic,
                RoomAvatar, RoomEncryption,
                Reserved = 0x2000
>>>>>>> fa3bffd3
            };

            explicit Event(Type type) : _type(type) { }
            Event(Type type, const QJsonObject& rep);
            Event(const Event&) = delete;

            Type type() const { return _type; }
            bool isStateEvent() const
            {
                return (quint16(_type) & 0x1800) == 0x1800;
            }
            QByteArray originalJson() const;
            QJsonObject originalJsonObject() const;

            // According to the CS API spec, every event also has
            // a "content" object; but since its structure is different for
            // different types, we're implementing it per-event type
            // (and in most cases it will be a combination of other fields
            // instead of "content" field).

            static Event* fromJson(const QJsonObject& obj);

        protected:
            const QJsonObject contentJson() const;

        private:
            Type _type;
            QJsonObject _originalJson;

            REGISTER_ENUM(Type)
            Q_PROPERTY(Type type READ type CONSTANT)
            Q_PROPERTY(QJsonObject contentJson READ contentJson CONSTANT)
    };
    using EventType = Event::Type;
    template <typename EventT>
    using EventsBatch = std::vector<EventT*>;
    using Events = EventsBatch<Event>;

    template <typename BaseEventT = Event,
              typename BatchT = EventsBatch<BaseEventT> >
    inline BatchT makeEvents(const QJsonArray& objs)
    {
        BatchT evs;
        // The below line accommodates the difference in size types of
        // STL and Qt containers.
        evs.reserve(static_cast<typename BatchT::size_type>(objs.size()));
        for (auto objValue: objs)
        {
            const auto o = objValue.toObject();
            auto e = BaseEventT::fromJson(o);
            evs.push_back(e ? e : new BaseEventT(EventType::Unknown, o));
        }
        return evs;
    }

    /** This class corresponds to m.room.* events */
    class RoomEvent : public Event
    {
            Q_GADGET
            Q_PROPERTY(QString id READ id)
            Q_PROPERTY(QDateTime timestamp READ timestamp CONSTANT)
            Q_PROPERTY(QString roomId READ roomId CONSTANT)
            Q_PROPERTY(QString senderId READ senderId CONSTANT)
            Q_PROPERTY(QString transactionId READ transactionId CONSTANT)
        public:
            explicit RoomEvent(Type type) : Event(type) { }
            RoomEvent(Type type, const QJsonObject& rep);

            const QString& id() const { return _id; }
            const QDateTime& timestamp() const { return _serverTimestamp; }
            const QString& roomId() const { return _roomId; }
            const QString& senderId() const { return _senderId; }
            const QString& transactionId() const { return _txnId; }

            /**
             * Sets the transaction id for locally created events. This should be
             * done before the event is exposed to any code using the respective
             * Q_PROPERTY.
             *
             * \param txnId - transaction id, normally obtained from
             * Connection::generateTxnId()
             */
            void setTransactionId(const QString& txnId) { _txnId = txnId; }

            /**
             * Sets event id for locally created events
             *
             * When a new event is created locally, it has no server id yet.
             * This function allows to add the id once the confirmation from
             * the server is received. There should be no id set previously
             * in the event. It's the responsibility of the code calling addId()
             * to notify clients that use Q_PROPERTY(id) about its change
             */
            void addId(const QString& id);

            // "Static override" of the one in Event
            static RoomEvent* fromJson(const QJsonObject& obj);

        private:
            QString _id;
            QDateTime _serverTimestamp;
            QString _roomId;
            QString _senderId;
            QString _txnId;
    };
    using RoomEvents = EventsBatch<RoomEvent>;

    template <typename ContentT>
    class StateEvent: public RoomEvent
    {
        public:
            using content_type = ContentT;

            template <typename... ContentParamTs>
            explicit StateEvent(Type type, const QJsonObject& obj,
                                ContentParamTs&&... contentParams)
                : RoomEvent(type, obj)
                , _content(contentJson(),
                           std::forward<ContentParamTs>(contentParams)...)
            {
                if (obj.contains("prev_content"))
                    _prev.reset(new ContentT(
                            obj["prev_content"].toObject(),
                            std::forward<ContentParamTs>(contentParams)...));
            }
            template <typename... ContentParamTs>
            explicit StateEvent(Type type, ContentParamTs&&... contentParams)
                : RoomEvent(type)
                , _content(std::forward<ContentParamTs>(contentParams)...)
            { }

            QJsonObject toJson() const { return _content.toJson(); }

            ContentT content() const { return _content; }
            ContentT* prev_content() const { return _prev.data(); }

        protected:
            ContentT _content;
            QScopedPointer<ContentT> _prev;
    };
}  // namespace QMatrixClient
Q_DECLARE_OPAQUE_POINTER(QMatrixClient::Event*)
Q_DECLARE_METATYPE(QMatrixClient::Event*)
Q_DECLARE_OPAQUE_POINTER(QMatrixClient::RoomEvent*)
Q_DECLARE_METATYPE(QMatrixClient::RoomEvent*)<|MERGE_RESOLUTION|>--- conflicted
+++ resolved
@@ -33,12 +33,6 @@
         public:
             enum class Type : quint16
             {
-<<<<<<< HEAD
-                RoomMessage, RoomName, RoomAliases, RoomCanonicalAlias,
-                RoomMember, RoomTopic, RoomEncryption, RoomEncryptedMessage,
-                CallInvite, CallCandidates, CallAnswer, CallHangup,
-                Typing, Receipt, Unknown
-=======
                 Unknown = 0,
                 Typing, Receipt,
                 RoomEventBase = 0x1000,
@@ -48,8 +42,8 @@
                 RoomName = RoomStateEventBase + 1,
                 RoomAliases, RoomCanonicalAlias, RoomMember, RoomTopic,
                 RoomAvatar, RoomEncryption,
+                CallInvite, CallCandidates, CallAnswer, CallHangup,
                 Reserved = 0x2000
->>>>>>> fa3bffd3
             };
 
             explicit Event(Type type) : _type(type) { }
