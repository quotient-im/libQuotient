/******************************************************************************
 * SPDX-FileCopyrightText: 2015 Felix Rohrbach <kde@fxrh.de>
 *
 * SPDX-License-Identifier: LGPL-2.1-or-later
 */

#include "connection.h"

#include "connectiondata.h"
#ifdef Quotient_E2EE_ENABLED
#    include "encryptionmanager.h"
#endif // Quotient_E2EE_ENABLED
#include "room.h"
#include "settings.h"
#include "user.h"

#include "csapi/account-data.h"
#include "csapi/capabilities.h"
#include "csapi/joining.h"
#include "csapi/leaving.h"
#include "csapi/logout.h"
#include "csapi/receipts.h"
#include "csapi/room_send.h"
#include "csapi/to_device.h"
#include "csapi/versions.h"
#include "csapi/voip.h"
#include "csapi/wellknown.h"
#include "csapi/whoami.h"

#include "events/directchatevent.h"
#include "events/eventloader.h"
#include "jobs/downloadfilejob.h"
#include "jobs/mediathumbnailjob.h"
#include "jobs/syncjob.h"

#ifdef Quotient_E2EE_ENABLED
#    include "account.h" // QtOlm
#endif // Quotient_E2EE_ENABLED

#if QT_VERSION >= QT_VERSION_CHECK(5, 15, 0)
#    include <QtCore/QCborValue>
#endif

#include <QtCore/QCoreApplication>
#include <QtCore/QDir>
#include <QtCore/QElapsedTimer>
#include <QtCore/QFile>
#include <QtCore/QMimeDatabase>
#include <QtCore/QRegularExpression>
#include <QtCore/QStandardPaths>
#include <QtCore/QStringBuilder>
#include <QtNetwork/QDnsLookup>

using namespace Quotient;

// This is very much Qt-specific; STL iterators don't have key() and value()
template <typename HashT, typename Pred>
HashT erase_if(HashT& hashMap, Pred pred)
{
    HashT removals;
    for (auto it = hashMap.begin(); it != hashMap.end();) {
        if (pred(it)) {
            removals.insert(it.key(), it.value());
            it = hashMap.erase(it);
        } else
            ++it;
    }
    return removals;
}

class Connection::Private {
public:
    explicit Private(std::unique_ptr<ConnectionData>&& connection)
        : data(move(connection))
    {}
    Q_DISABLE_COPY(Private)
    DISABLE_MOVE(Private)

    Connection* q = nullptr;
    std::unique_ptr<ConnectionData> data;
    // A complex key below is a pair of room name and whether its
    // state is Invited. The spec mandates to keep Invited room state
    // separately; specifically, we should keep objects for Invite and
    // Leave state of the same room if the two happen to co-exist.
    QHash<QPair<QString, bool>, Room*> roomMap;
    /// Mapping from serverparts to alias/room id mappings,
    /// as of the last sync
    QHash<QString, QString> roomAliasMap;
    QVector<QString> roomIdsToForget;
    QVector<Room*> firstTimeRooms;
    QVector<QString> pendingStateRoomIds;
    QMap<QString, User*> userMap;
    DirectChatsMap directChats;
    DirectChatUsersMap directChatUsers;
    // The below two variables track local changes between sync completions.
    // See https://github.com/quotient-im/libQuotient/wiki/Handling-direct-chat-events
    DirectChatsMap dcLocalAdditions;
    DirectChatsMap dcLocalRemovals;
    UnorderedMap<QString, EventPtr> accountData;
    QMetaObject::Connection syncLoopConnection {};
    int syncTimeout = -1;

    GetCapabilitiesJob* capabilitiesJob = nullptr;
    GetCapabilitiesJob::Capabilities capabilities;

    QVector<GetLoginFlowsJob::LoginFlow> loginFlows;

#ifdef Quotient_E2EE_ENABLED
    QScopedPointer<EncryptionManager> encryptionManager;
#endif // Quotient_E2EE_ENABLED

    QPointer<GetWellknownJob> resolverJob = nullptr;
    QPointer<GetLoginFlowsJob> loginFlowsJob = nullptr;

    SyncJob* syncJob = nullptr;
    QPointer<LogoutJob> logoutJob = nullptr;

    bool cacheState = true;
    bool cacheToBinary =
        SettingsGroup("libQuotient").get("cache_type",
                 SettingsGroup("libQMatrixClient").get<QString>("cache_type"))
        != "json";
    bool lazyLoading = false;

    /** \brief Check the homeserver and resolve it if needed, before connecting
     *
     * A single entry for functions that need to check whether the homeserver
     * is valid before running. May execute connectFn either synchronously
     * or asynchronously. In case of errors, emits resolveError() if
     * the homeserver URL is not valid and cannot be resolved from userId, or
     * the homeserver doesn't support the requested login flow.
     *
     * \param userId    fully-qualified MXID to resolve HS from
     * \param connectFn a function to execute once the HS URL is good
     * \param flow      optionally, a login flow that should be supported for
     *                  connectFn to work; `none`, if there's no login flow
     *                  requirements
     * \sa resolveServer, resolveError
     */
    void checkAndConnect(const QString &userId,
                         const std::function<void ()> &connectFn,
                         const std::optional<LoginFlow> &flow = none);
    template <typename... LoginArgTs>
    void loginToServer(LoginArgTs&&... loginArgs);
    void completeSetup(const QString &mxId);
    void removeRoom(const QString& roomId);

    void consumeRoomData(SyncDataList&& roomDataList, bool fromCache);
    void consumeAccountData(Events&& accountDataEvents);
    void consumePresenceData(Events&& presenceData);
    void consumeToDeviceEvents(Events&& toDeviceEvents);

    template <typename EventT>
    EventT* unpackAccountData() const
    {
        const auto& eventIt = accountData.find(EventT::matrixTypeId());
        return eventIt == accountData.end()
                   ? nullptr
                   : weakPtrCast<EventT>(eventIt->second);
    }

    void packAndSendAccountData(EventPtr&& event)
    {
        const auto eventType = event->matrixType();
        q->callApi<SetAccountDataJob>(data->userId(), eventType,
                                      event->contentJson());
        accountData[eventType] = std::move(event);
        emit q->accountDataChanged(eventType);
    }

    template <typename EventT, typename ContentT>
    void packAndSendAccountData(ContentT&& content)
    {
        packAndSendAccountData(
            makeEvent<EventT>(std::forward<ContentT>(content)));
    }
    QString topLevelStatePath() const
    {
        return q->stateCacheDir().filePath("state.json");
    }

    EventPtr sessionDecryptMessage(const EncryptedEvent& encryptedEvent)
    {
#ifndef Quotient_E2EE_ENABLED
        qCWarning(E2EE) << "End-to-end encryption (E2EE) support is turned off.";
        return {};
#else // Quotient_E2EE_ENABLED
        if (encryptedEvent.algorithm() != OlmV1Curve25519AesSha2AlgoKey)
            return {};

        const auto identityKey =
            encryptionManager->account()->curve25519IdentityKey();
        const auto personalCipherObject =
            encryptedEvent.ciphertext(identityKey);
        if (personalCipherObject.isEmpty()) {
            qCDebug(E2EE) << "Encrypted event is not for the current device";
            return {};
        }
        const auto decrypted = encryptionManager->sessionDecryptMessage(
            personalCipherObject, encryptedEvent.senderKey().toLatin1());
        if (decrypted.isEmpty()) {
            qCDebug(E2EE) << "Problem with new session from senderKey:"
                          << encryptedEvent.senderKey()
                          << encryptionManager->account()->oneTimeKeys();
            return {};
        }

        auto&& decryptedEvent =
            fromJson<EventPtr>(QJsonDocument::fromJson(decrypted.toUtf8()));

        if (auto sender = decryptedEvent->fullJson()[SenderKeyL].toString();
                sender != encryptedEvent.senderId()) {
            qCWarning(E2EE) << "Found user" << sender
                          << "instead of sender" << encryptedEvent.senderId()
                          << "in Olm plaintext";
            return {};
        }

        // TODO: keys to constants
        const auto decryptedEventObject = decryptedEvent->fullJson();
        const auto recipient =
            decryptedEventObject.value("recipient"_ls).toString();
        if (recipient != data->userId()) {
            qCDebug(E2EE) << "Found user" << recipient << "instead of us"
                          << data->userId() << "in Olm plaintext";
            return {};
        }
        const auto ourKey =
            decryptedEventObject.value("recipient_keys"_ls).toObject()
                .value(Ed25519Key).toString();
        if (ourKey
            != QString::fromUtf8(
                encryptionManager->account()->ed25519IdentityKey())) {
            qCDebug(E2EE) << "Found key" << ourKey
                          << "instead of ours own ed25519 key"
                          << encryptionManager->account()->ed25519IdentityKey()
                          << "in Olm plaintext";
            return {};
        }

        return std::move(decryptedEvent);
#endif // Quotient_E2EE_ENABLED
    }
};

Connection::Connection(const QUrl& server, QObject* parent)
    : QObject(parent), d(new Private(std::make_unique<ConnectionData>(server)))
{
    d->q = this; // All d initialization should occur before this line
}

Connection::Connection(QObject* parent) : Connection({}, parent) {}

Connection::~Connection()
{
    qCDebug(MAIN) << "deconstructing connection object for" << userId();
    stopSync();
}

void Connection::resolveServer(const QString& mxid)
{
    if (isJobPending(d->resolverJob))
        d->resolverJob->abandon();

    auto maybeBaseUrl = QUrl::fromUserInput(serverPart(mxid));
    maybeBaseUrl.setScheme("https"); // Instead of the Qt-default "http"
    if (maybeBaseUrl.isEmpty() || !maybeBaseUrl.isValid()) {
        emit resolveError(tr("%1 is not a valid homeserver address")
                              .arg(maybeBaseUrl.toString()));
        return;
    }

    qCDebug(MAIN) << "Finding the server" << maybeBaseUrl.host();

    const auto& oldBaseUrl = d->data->baseUrl();
    d->data->setBaseUrl(maybeBaseUrl); // Temporarily set it for this one call
    d->resolverJob = callApi<GetWellknownJob>();
    // Connect to finished() to make sure baseUrl is restored in any case
    connect(d->resolverJob, &BaseJob::finished, this, [this, maybeBaseUrl, oldBaseUrl] {
        // Revert baseUrl so that setHomeserver() below triggers signals
        // in case the base URL actually changed
        d->data->setBaseUrl(oldBaseUrl);
        if (d->resolverJob->error() == BaseJob::Abandoned)
            return;

        if (d->resolverJob->error() != BaseJob::NotFoundError) {
            if (!d->resolverJob->status().good()) {
                qCWarning(MAIN)
                    << "Fetching .well-known file failed, FAIL_PROMPT";
                emit resolveError(tr("Failed resolving the homeserver"));
                return;
            }
            QUrl baseUrl { d->resolverJob->data().homeserver.baseUrl };
            if (baseUrl.isEmpty()) {
                qCWarning(MAIN) << "base_url not provided, FAIL_PROMPT";
                emit resolveError(
                    tr("The homeserver base URL is not provided"));
                return;
            }
            if (!baseUrl.isValid()) {
                qCWarning(MAIN) << "base_url invalid, FAIL_ERROR";
                emit resolveError(tr("The homeserver base URL is invalid"));
                return;
            }
            qCInfo(MAIN) << ".well-known URL for" << maybeBaseUrl.host() << "is"
                         << baseUrl.toString();
            setHomeserver(baseUrl);
        } else {
            qCInfo(MAIN) << "No .well-known file, using" << maybeBaseUrl
                         << "for base URL";
            setHomeserver(maybeBaseUrl);
        }
        Q_ASSERT(d->loginFlowsJob != nullptr); // Ensured by setHomeserver()
        connect(d->loginFlowsJob, &BaseJob::success, this,
                &Connection::resolved);
        connect(d->loginFlowsJob, &BaseJob::failure, this, [this] {
            qCWarning(MAIN) << "Homeserver base URL sanity check failed";
            emit resolveError(tr("The homeserver doesn't seem to be working"));
        });
    });
}

inline UserIdentifier makeUserIdentifier(const QString& id)
{
    return { QStringLiteral("m.id.user"), { { QStringLiteral("user"), id } } };
}

inline UserIdentifier make3rdPartyIdentifier(const QString& medium,
                                             const QString& address)
{
    return { QStringLiteral("m.id.thirdparty"),
             { { QStringLiteral("medium"), medium },
               { QStringLiteral("address"), address } } };
}

void Connection::loginWithPassword(const QString& userId,
                                   const QString& password,
                                   const QString& initialDeviceName,
                                   const QString& deviceId)
{
    d->checkAndConnect(userId, [=] {
        d->loginToServer(LoginFlows::Password.type, makeUserIdentifier(userId),
                         password, /*token*/ "", deviceId, initialDeviceName);
    }, LoginFlows::Password);
}

SsoSession* Connection::prepareForSso(const QString& initialDeviceName,
                                      const QString& deviceId)
{
    return new SsoSession(this, initialDeviceName, deviceId);
}

void Connection::loginWithToken(const QByteArray& loginToken,
                                const QString& initialDeviceName,
                                const QString& deviceId)
{
    Q_ASSERT(d->data->baseUrl().isValid() && d->loginFlows.contains(LoginFlows::Token));
    d->loginToServer(LoginFlows::Token.type,
                     none /*user is encoded in loginToken*/, "" /*password*/,
                     loginToken, deviceId, initialDeviceName);
}

void Connection::assumeIdentity(const QString& mxId, const QString& accessToken,
                                const QString& deviceId)
{
    d->checkAndConnect(mxId, [this, mxId, accessToken, deviceId] {
        d->data->setToken(accessToken.toLatin1());
        d->data->setDeviceId(deviceId); // Can't we deduce this from access_token?
        auto* job = callApi<GetTokenOwnerJob>();
        connect(job, &BaseJob::success, this, [this, job, mxId] {
            if (mxId != job->userId())
                qCWarning(MAIN).nospace()
                    << "The access_token owner (" << job->userId()
                    << ") is different from passed MXID (" << mxId << ")!";
            d->completeSetup(job->userId());
        });
        connect(job, &BaseJob::failure, this, [this, job] {
            emit loginError(job->errorString(), job->rawDataSample());
        });
    });
}

void Connection::reloadCapabilities()
{
    d->capabilitiesJob = callApi<GetCapabilitiesJob>(BackgroundRequest);
    connect(d->capabilitiesJob, &BaseJob::success, this, [this] {
        d->capabilities = d->capabilitiesJob->capabilities();

        if (d->capabilities.roomVersions) {
            qCDebug(MAIN) << "Room versions:" << defaultRoomVersion()
                          << "is default, full list:" << availableRoomVersions();
            emit capabilitiesLoaded();
            for (auto* r: std::as_const(d->roomMap))
                r->checkVersion();
        } else
            qCWarning(MAIN)
                << "The server returned an empty set of supported versions;"
                   " disabling version upgrade recommendations to reduce noise";
    });
    connect(d->capabilitiesJob, &BaseJob::failure, this, [this] {
        if (d->capabilitiesJob->error() == BaseJob::IncorrectRequestError)
            qCDebug(MAIN) << "Server doesn't support /capabilities;"
                             " version upgrade recommendations won't be issued";
    });
}

bool Connection::loadingCapabilities() const
{
    // (Ab)use the fact that room versions cannot be omitted after
    // the capabilities have been loaded (see reloadCapabilities() above).
    return !d->capabilities.roomVersions;
}

template <typename... LoginArgTs>
void Connection::Private::loginToServer(LoginArgTs&&... loginArgs)
{
    auto loginJob =
            q->callApi<LoginJob>(std::forward<LoginArgTs>(loginArgs)...);
    connect(loginJob, &BaseJob::success, q, [this, loginJob] {
        data->setToken(loginJob->accessToken().toLatin1());
        data->setDeviceId(loginJob->deviceId());
        completeSetup(loginJob->userId());
#ifndef Quotient_E2EE_ENABLED
        qCWarning(E2EE) << "End-to-end encryption (E2EE) support is turned off.";
#else // Quotient_E2EE_ENABLED
        encryptionManager->uploadIdentityKeys(q);
        encryptionManager->uploadOneTimeKeys(q);
#endif // Quotient_E2EE_ENABLED
    });
    connect(loginJob, &BaseJob::failure, q, [this, loginJob] {
        emit q->loginError(loginJob->errorString(), loginJob->rawDataSample());
    });
}

void Connection::Private::completeSetup(const QString& mxId)
{
    data->setUserId(mxId);
    q->user(); // Creates a User object for the local user
    q->setObjectName(data->userId() % '/' % data->deviceId());
    qCDebug(MAIN) << "Using server" << data->baseUrl().toDisplayString()
                  << "by user" << data->userId()
                  << "from device" << data->deviceId();
#ifndef Quotient_E2EE_ENABLED
    qCWarning(E2EE) << "End-to-end encryption (E2EE) support is turned off.";
#else // Quotient_E2EE_ENABLED
    AccountSettings accountSettings(data->userId());
    encryptionManager.reset(
        new EncryptionManager(accountSettings.encryptionAccountPickle()));
    if (accountSettings.encryptionAccountPickle().isEmpty()) {
        accountSettings.setEncryptionAccountPickle(
            encryptionManager->olmAccountPickle());
    }
#endif // Quotient_E2EE_ENABLED
    emit q->stateChanged();
    emit q->connected();
    q->reloadCapabilities();
}

void Connection::Private::checkAndConnect(const QString& userId,
                                          const std::function<void()>& connectFn,
                                          const std::optional<LoginFlow>& flow)
{
    if (data->baseUrl().isValid() && (!flow || loginFlows.contains(*flow))) {
        connectFn();
        return;
    }
    // Not good to go, try to ascertain the homeserver URL and flows
    if (userId.startsWith('@') && userId.indexOf(':') != -1) {
        q->resolveServer(userId);
        if (flow)
            connectSingleShot(q, &Connection::loginFlowsChanged, q,
                [this, flow, connectFn] {
                    if (loginFlows.contains(*flow))
                        connectFn();
                    else
                        emit q->loginError(
                            tr("The homeserver at %1 does not support"
                               " the login flow '%2'")
                            .arg(data->baseUrl().toDisplayString()),
                                 flow->type);
                });
        else
            connectSingleShot(q, &Connection::homeserverChanged, q, connectFn);
    } else
        emit q->resolveError(tr("Please provide the fully-qualified user id"
                                " (such as @user:example.org) so that the"
                                " homeserver could be resolved; the current"
                                " homeserver URL(%1) is not good")
                             .arg(data->baseUrl().toDisplayString()));
}

void Connection::logout()
{
    // If there's an ongoing sync job, stop it (this also suspends sync loop)
    const auto wasSyncing = bool(d->syncJob);
    if (wasSyncing)
    {
        d->syncJob->abandon();
        d->syncJob = nullptr;
    }

    d->logoutJob = callApi<LogoutJob>();
    emit stateChanged(); // isLoggedIn() == false from now

    connect(d->logoutJob, &LogoutJob::finished, this, [this, wasSyncing] {
        if (d->logoutJob->status().good()
            || d->logoutJob->error() == BaseJob::Unauthorised
            || d->logoutJob->error() == BaseJob::ContentAccessError) {
            if (d->syncLoopConnection)
                disconnect(d->syncLoopConnection);
            d->data->setToken({});
            emit loggedOut();
            deleteLater();
        } else { // logout() somehow didn't proceed - restore the session state
            emit stateChanged();
            if (wasSyncing)
                syncLoopIteration(); // Resume sync loop (or a single sync)
        }
    });
}

void Connection::sync(int timeout)
{
    if (d->syncJob) {
        qCInfo(MAIN) << d->syncJob << "is already running";
        return;
    }
    if (!isLoggedIn()) {
        qCWarning(MAIN) << "Not logged in, not going to sync";
        return;
    }

    d->syncTimeout = timeout;
    Filter filter;
    filter.room.timeline.limit.emplace(100);
    filter.room.state.lazyLoadMembers.emplace(d->lazyLoading);
    auto job = d->syncJob =
        callApi<SyncJob>(BackgroundRequest, d->data->lastEvent(), filter,
                         timeout);
    connect(job, &SyncJob::success, this, [this, job] {
        onSyncSuccess(job->takeData());
        d->syncJob = nullptr;
        emit syncDone();
    });
    connect(job, &SyncJob::retryScheduled, this,
            [this, job](int retriesTaken, int nextInMilliseconds) {
                emit networkError(job->errorString(), job->rawDataSample(),
                                  retriesTaken, nextInMilliseconds);
            });
    connect(job, &SyncJob::failure, this, [this, job] {
        // SyncJob persists with retries on transient errors; if it fails,
        // there's likely something serious enough to stop the loop.
        stopSync();
        if (job->error() == BaseJob::Unauthorised) {
            qCWarning(SYNCJOB)
                << "Sync job failed with Unauthorised - login expired?";
            emit loginError(job->errorString(), job->rawDataSample());
        } else
            emit syncError(job->errorString(), job->rawDataSample());
    });
}

void Connection::syncLoop(int timeout)
{
    if (d->syncLoopConnection && d->syncTimeout == timeout) {
        qCInfo(MAIN) << "Attempt to run sync loop but there's one already "
                        "running; nothing will be done";
        return;
    }
    std::swap(d->syncTimeout, timeout);
    if (d->syncLoopConnection) {
        qCInfo(MAIN) << "Timeout for next syncs changed from"
                        << timeout << "to" << d->syncTimeout;
    } else {
        d->syncLoopConnection = connect(this, &Connection::syncDone,
                                        this, &Connection::syncLoopIteration,
                                        Qt::QueuedConnection);
        syncLoopIteration(); // initial sync to start the loop
    }
}

void Connection::syncLoopIteration()
{
    if (isLoggedIn())
        sync(d->syncTimeout);
    else
        qCInfo(MAIN) << "Logged out, sync loop will stop now";
}

QJsonObject toJson(const DirectChatsMap& directChats)
{
    QJsonObject json;
    for (auto it = directChats.begin(); it != directChats.end();) {
        QJsonArray roomIds;
        const auto* user = it.key();
        for (; it != directChats.end() && it.key() == user; ++it)
            roomIds.append(*it);
        json.insert(user->id(), roomIds);
    }
    return json;
}

void Connection::onSyncSuccess(SyncData&& data, bool fromCache)
{
    d->data->setLastEvent(data.nextBatch());
    d->consumeRoomData(data.takeRoomData(), fromCache);
    d->consumeAccountData(data.takeAccountData());
    d->consumePresenceData(data.takePresenceData());
    d->consumeToDeviceEvents(data.takeToDeviceEvents());
#ifdef Quotient_E2EE_ENABLED
    // handling device_one_time_keys_count
    if (!d->encryptionManager)
    {
        qCDebug(E2EE) << "Encryption manager is not there yet, updating "
                         "one-time key counts will be skipped";
        return;
    }
    if (const auto deviceOneTimeKeysCount = data.deviceOneTimeKeysCount();
            !deviceOneTimeKeysCount.isEmpty())
        d->encryptionManager->updateOneTimeKeyCounts(this,
                                                     deviceOneTimeKeysCount);
#endif // Quotient_E2EE_ENABLED
}

void Connection::Private::consumeRoomData(SyncDataList&& roomDataList,
                                          bool fromCache)
{
    for (auto&& roomData: roomDataList) {
        const auto forgetIdx = roomIdsToForget.indexOf(roomData.roomId);
        if (forgetIdx != -1) {
            roomIdsToForget.removeAt(forgetIdx);
            if (roomData.joinState == JoinState::Leave) {
                qDebug(MAIN)
                    << "Room" << roomData.roomId
                    << "has been forgotten, ignoring /sync response for it";
                continue;
            }
            qWarning(MAIN) << "Room" << roomData.roomId
                           << "has just been forgotten but /sync returned it in"
                           << toCString(roomData.joinState)
                           << "state - suspiciously fast turnaround";
        }
        if (auto* r = q->provideRoom(roomData.roomId, roomData.joinState)) {
            pendingStateRoomIds.removeOne(roomData.roomId);
            r->updateData(std::move(roomData), fromCache);
            if (firstTimeRooms.removeOne(r)) {
                emit q->loadedRoomState(r);
                if (capabilities.roomVersions)
                    r->checkVersion();
                // Otherwise, the version will be checked in reloadCapabilities()
            }
        }
        // Let UI update itself after updating each room
        QCoreApplication::processEvents();
    }
}

void Connection::Private::consumeAccountData(Events&& accountDataEvents)
{
    // After running this loop, the account data events not saved in
    // accountData (see the end of the loop body) are auto-cleaned away
    for (auto&& eventPtr: accountDataEvents) {
        visit(*eventPtr,
            [this](const DirectChatEvent& dce) {
                // https://github.com/quotient-im/libQuotient/wiki/Handling-direct-chat-events
                const auto& usersToDCs = dce.usersToDirectChats();
                DirectChatsMap remoteRemovals =
                    erase_if(directChats, [&usersToDCs, this](auto it) {
                        return !(
                            usersToDCs.contains(it.key()->id(), it.value())
                            || dcLocalAdditions.contains(it.key(), it.value()));
                    });
                erase_if(directChatUsers, [&remoteRemovals](auto it) {
                    return remoteRemovals.contains(it.value(), it.key());
                });
                // Remove from dcLocalRemovals what the server already has.
                erase_if(dcLocalRemovals, [&remoteRemovals](auto it) {
                    return remoteRemovals.contains(it.key(), it.value());
                });
                if (MAIN().isDebugEnabled())
                    for (auto it = remoteRemovals.begin();
                         it != remoteRemovals.end(); ++it) {
                        qCDebug(MAIN)
                            << it.value() << "is no more a direct chat with"
                            << it.key()->id();
                    }

                DirectChatsMap remoteAdditions;
                for (auto it = usersToDCs.begin(); it != usersToDCs.end(); ++it) {
                    if (auto* u = q->user(it.key())) {
                        if (!directChats.contains(u, it.value())
                            && !dcLocalRemovals.contains(u, it.value())) {
                            Q_ASSERT(!directChatUsers.contains(it.value(), u));
                            remoteAdditions.insert(u, it.value());
                            directChats.insert(u, it.value());
                            directChatUsers.insert(it.value(), u);
                            qCDebug(MAIN) << "Marked room" << it.value()
                                          << "as a direct chat with" << u->id();
                        }
                    } else
                        qCWarning(MAIN)
                            << "Couldn't get a user object for" << it.key();
                }
                // Remove from dcLocalAdditions what the server already has.
                erase_if(dcLocalAdditions, [&remoteAdditions](auto it) {
                    return remoteAdditions.contains(it.key(), it.value());
                });
                if (!remoteAdditions.isEmpty() || !remoteRemovals.isEmpty())
                    emit q->directChatsListChanged(remoteAdditions,
                                                   remoteRemovals);
            },
            // catch-all, passing eventPtr for a possible take-over
            [this, &eventPtr](const Event& accountEvent) {
                if (is<IgnoredUsersEvent>(accountEvent))
                    qCDebug(MAIN)
                        << "Users ignored by" << data->userId() << "updated:"
                        << QStringList(q->ignoredUsers().values()).join(',');

                auto& currentData = accountData[accountEvent.matrixType()];
                // A polymorphic event-specific comparison might be a bit
                // more efficient; maaybe do it another day
                if (!currentData
                    || currentData->contentJson() != accountEvent.contentJson()) {
                    currentData = std::move(eventPtr);
                    qCDebug(MAIN) << "Updated account data of type"
                                  << currentData->matrixType();
                    emit q->accountDataChanged(currentData->matrixType());
                }
            });
    }
    if (!dcLocalAdditions.isEmpty() || !dcLocalRemovals.isEmpty()) {
        qDebug(MAIN) << "Sending updated direct chats to the server:"
                     << dcLocalRemovals.size() << "removal(s),"
                     << dcLocalAdditions.size() << "addition(s)";
        q->callApi<SetAccountDataJob>(data->userId(), QStringLiteral("m.direct"),
                                      toJson(directChats));
        dcLocalAdditions.clear();
        dcLocalRemovals.clear();
    }
}

void Connection::Private::consumePresenceData(Events&& presenceData)
{
    // To be implemented
}

void Connection::Private::consumeToDeviceEvents(Events&& toDeviceEvents)
{
#ifdef Quotient_E2EE_ENABLED
    // handling m.room_key to-device encrypted event
    visitEach(toDeviceEvents, [this](const EncryptedEvent& ee) {
        if (ee.algorithm() != OlmV1Curve25519AesSha2AlgoKey) {
            qCDebug(E2EE) << "Encrypted event" << ee.id() << "algorithm"
                          << ee.algorithm() << "is not supported";
            return;
        }

        // TODO: full maintaining of the device keys
        // with device_lists sync extention and /keys/query
        qCDebug(E2EE) << "Getting device keys for the m.room_key sender:"
                      << ee.senderId();
        // encryptionManager->updateDeviceKeys();

        visit(*sessionDecryptMessage(ee),
            [this, senderKey = ee.senderKey()](const RoomKeyEvent& roomKeyEvent) {
                if (auto* detectedRoom = q->room(roomKeyEvent.roomId()))
                    detectedRoom->handleRoomKeyEvent(roomKeyEvent, senderKey);
                else
                    qCDebug(E2EE)
                        << "Encrypted event room id" << roomKeyEvent.roomId()
                        << "is not found at the connection" << q->objectName();
            },
            [](const Event& evt) {
                qCDebug(E2EE) << "Skipping encrypted to_device event, type"
                              << evt.matrixType();
            });
    });
#endif
}

void Connection::stopSync()
{
    // If there's a sync loop, break it
    disconnect(d->syncLoopConnection);
    if (d->syncJob) // If there's an ongoing sync job, stop it too
    {
        if (d->syncJob->status().code == BaseJob::Pending)
            d->syncJob->abandon();
        d->syncJob = nullptr;
    }
}

QString Connection::nextBatchToken() const { return d->data->lastEvent(); }

PostReceiptJob* Connection::postReceipt(Room* room, RoomEvent* event)
{
    return callApi<PostReceiptJob>(room->id(), "m.read", event->id());
}

JoinRoomJob* Connection::joinRoom(const QString& roomAlias,
                                  const QStringList& serverNames)
{
    auto job = callApi<JoinRoomJob>(roomAlias, serverNames);
    // Upon completion, ensure a room object in Join state is created
    // (or it might already be there due to a sync completing earlier).
    // finished() is used here instead of success() to overtake clients
    // that may add their own slots to finished().
    connect(job, &BaseJob::finished, this, [this, job] {
        if (job->status().good())
            provideRoom(job->roomId());
    });
    return job;
}

LeaveRoomJob* Connection::leaveRoom(Room* room)
{
    const auto& roomId = room->id();
    const auto job = callApi<LeaveRoomJob>(roomId);
    if (room->joinState() == JoinState::Invite) {
        // Workaround matrix-org/synapse#2181 - if the room is in invite state
        // the invite may have been cancelled but Synapse didn't send it in
        // `/sync`. See also #273 for the discussion in the library context.
        d->pendingStateRoomIds.push_back(roomId);
        connect(job, &LeaveRoomJob::success, this, [this, roomId] {
            if (d->pendingStateRoomIds.removeOne(roomId)) {
                qCDebug(MAIN) << "Forcing the room to Leave status";
                provideRoom(roomId, JoinState::Leave);
            }
        });
    }
    return job;
}

inline auto splitMediaId(const QString& mediaId)
{
    auto idParts = mediaId.split('/');
    Q_ASSERT_X(idParts.size() == 2, __FUNCTION__,
               ("'" + mediaId + "' doesn't look like 'serverName/localMediaId'")
                   .toLatin1());
    return idParts;
}

MediaThumbnailJob* Connection::getThumbnail(const QString& mediaId,
                                            QSize requestedSize,
                                            RunningPolicy policy)
{
    auto idParts = splitMediaId(mediaId);
    return callApi<MediaThumbnailJob>(policy, idParts.front(), idParts.back(),
                                      requestedSize);
}

MediaThumbnailJob* Connection::getThumbnail(const QUrl& url, QSize requestedSize,
                                            RunningPolicy policy)
{
    return getThumbnail(url.authority() + url.path(), requestedSize, policy);
}

MediaThumbnailJob* Connection::getThumbnail(const QUrl& url, int requestedWidth,
                                            int requestedHeight,
                                            RunningPolicy policy)
{
    return getThumbnail(url, QSize(requestedWidth, requestedHeight), policy);
}

UploadContentJob*
Connection::uploadContent(QIODevice* contentSource, const QString& filename,
                          const QString& overrideContentType)
{
    Q_ASSERT(contentSource != nullptr);
    auto contentType = overrideContentType;
    if (contentType.isEmpty()) {
        contentType = QMimeDatabase()
                          .mimeTypeForFileNameAndData(filename, contentSource)
                          .name();
        if (!contentSource->open(QIODevice::ReadOnly)) {
            qCWarning(MAIN) << "Couldn't open content source" << filename
                            << "for reading:" << contentSource->errorString();
            return nullptr;
        }
    }
    return callApi<UploadContentJob>(contentSource, filename, contentType);
}

UploadContentJob* Connection::uploadFile(const QString& fileName,
                                         const QString& overrideContentType)
{
    auto sourceFile = new QFile(fileName);
    return uploadContent(sourceFile, QFileInfo(*sourceFile).fileName(),
                         overrideContentType);
}

GetContentJob* Connection::getContent(const QString& mediaId)
{
    auto idParts = splitMediaId(mediaId);
    return callApi<GetContentJob>(idParts.front(), idParts.back());
}

GetContentJob* Connection::getContent(const QUrl& url)
{
    return getContent(url.authority() + url.path());
}

DownloadFileJob* Connection::downloadFile(const QUrl& url,
                                          const QString& localFilename)
{
    auto mediaId = url.authority() + url.path();
    auto idParts = splitMediaId(mediaId);
    auto* job =
        callApi<DownloadFileJob>(idParts.front(), idParts.back(), localFilename);
    return job;
}

CreateRoomJob*
Connection::createRoom(RoomVisibility visibility, const QString& alias,
                       const QString& name, const QString& topic,
                       QStringList invites, const QString& presetName,
                       const QString& roomVersion, bool isDirect,
                       const QVector<CreateRoomJob::StateEvent>& initialState,
                       const QVector<CreateRoomJob::Invite3pid>& invite3pids,
                       const QJsonObject& creationContent)
{
    invites.removeOne(userId()); // The creator is by definition in the room
    auto job = callApi<CreateRoomJob>(visibility == PublishRoom
                                          ? QStringLiteral("public")
                                          : QStringLiteral("private"),
                                      alias, name, topic, invites, invite3pids,
                                      roomVersion, creationContent,
                                      initialState, presetName, isDirect);
    connect(job, &BaseJob::success, this, [this, job, invites, isDirect] {
        auto* room = provideRoom(job->roomId(), JoinState::Join);
        if (!room) {
            Q_ASSERT_X(room, "Connection::createRoom",
                       "Failed to create a room");
            return;
        }
        emit createdRoom(room);
        if (isDirect)
            for (const auto& i : invites)
                addToDirectChats(room, user(i));
    });
    return job;
}

void Connection::requestDirectChat(const QString& userId)
{
    doInDirectChat(userId, [this](Room* r) { emit directChatAvailable(r); });
}

void Connection::requestDirectChat(User* u)
{
    doInDirectChat(u, [this](Room* r) { emit directChatAvailable(r); });
}

void Connection::doInDirectChat(const QString& userId,
                                const std::function<void(Room*)>& operation)
{
    if (auto* u = user(userId))
        doInDirectChat(u, operation);
    else
        qCCritical(MAIN)
            << "Connection::doInDirectChat: Couldn't get a user object for"
            << userId;
}

void Connection::doInDirectChat(User* u,
                                const std::function<void(Room*)>& operation)
{
    Q_ASSERT(u);
    const auto& otherUserId = u->id();
    // There can be more than one DC; find the first valid (existing and
    // not left), and delete inexistent (forgotten?) ones along the way.
    DirectChatsMap removals;
    for (auto it = d->directChats.constFind(u);
<<<<<<< HEAD
         it != d->directChats.constEnd() && it.key() == u; ++it) {
=======
         it != d->directChats.cend() && it.key() == u; ++it) {
>>>>>>> b0d3ecc7
        const auto& roomId = *it;
        if (auto r = room(roomId, JoinState::Join)) {
            Q_ASSERT(r->id() == roomId);
            // A direct chat with yourself should only involve yourself :)
            if (otherUserId == userId() && r->totalMemberCount() > 1)
                continue;
            qCDebug(MAIN) << "Requested direct chat with" << otherUserId
                          << "is already available as" << r->id();
            operation(r);
            return;
        }
        if (auto ir = invitation(roomId)) {
            Q_ASSERT(ir->id() == roomId);
            auto j = joinRoom(ir->id());
            connect(j, &BaseJob::success, this,
                    [this, roomId, otherUserId, operation] {
                        qCDebug(MAIN)
                            << "Joined the already invited direct chat with"
                            << otherUserId << "as" << roomId;
                        operation(room(roomId, JoinState::Join));
                    });
            return;
        }
        // Avoid reusing previously left chats but don't remove them
        // from direct chat maps, either.
        if (room(roomId, JoinState::Leave))
            continue;

        qCWarning(MAIN) << "Direct chat with" << otherUserId << "known as room"
                        << roomId << "is not valid and will be discarded";
        // Postpone actual deletion until we finish iterating d->directChats.
        removals.insert(it.key(), it.value());
        // Add to the list of updates to send to the server upon the next sync.
        d->dcLocalRemovals.insert(it.key(), it.value());
    }
    if (!removals.isEmpty()) {
        for (auto it = removals.cbegin(); it != removals.cend(); ++it) {
            d->directChats.remove(it.key(), it.value());
            d->directChatUsers.remove(it.value(),
                                      const_cast<User*>(it.key())); // FIXME
        }
        emit directChatsListChanged({}, removals);
    }

    auto j = createDirectChat(otherUserId);
    connect(j, &BaseJob::success, this, [this, j, otherUserId, operation] {
        qCDebug(MAIN) << "Direct chat with" << otherUserId << "has been created as"
                      << j->roomId();
        operation(room(j->roomId(), JoinState::Join));
    });
}

CreateRoomJob* Connection::createDirectChat(const QString& userId,
                                            const QString& topic,
                                            const QString& name)
{
    return createRoom(UnpublishRoom, {}, name, topic, { userId },
                      QStringLiteral("trusted_private_chat"), {}, true);
}

ForgetRoomJob* Connection::forgetRoom(const QString& id)
{
    // To forget is hard :) First we should ensure the local user is not
    // in the room (by leaving it, if necessary); once it's done, the /forget
    // endpoint can be called; and once this is through, the local Room object
    // (if any existed) is deleted. At the same time, we still have to
    // (basically immediately) return a pointer to ForgetRoomJob. Therefore
    // a ForgetRoomJob is created in advance and can be returned in a probably
    // not-yet-started state (it will start once /leave completes).
    auto forgetJob = new ForgetRoomJob(id);
    auto room = d->roomMap.value({ id, false });
    if (!room)
        room = d->roomMap.value({ id, true });
    if (room && room->joinState() != JoinState::Leave) {
        auto leaveJob = leaveRoom(room);
        connect(leaveJob, &BaseJob::result, this,
                [this, leaveJob, forgetJob, room] {
                    if (leaveJob->error() == BaseJob::Success
                        || leaveJob->error() == BaseJob::NotFoundError) {
                        run(forgetJob);
                        // If the matching /sync response hasn't arrived yet,
                        // mark the room for explicit deletion
                        if (room->joinState() != JoinState::Leave)
                            d->roomIdsToForget.push_back(room->id());
                    } else {
                        qCWarning(MAIN).nospace()
                            << "Error leaving room " << room->objectName()
                            << ": " << leaveJob->errorString();
                        forgetJob->abandon();
                    }
                });
        connect(leaveJob, &BaseJob::failure, forgetJob, &BaseJob::abandon);
    } else
        run(forgetJob);
    connect(forgetJob, &BaseJob::result, this, [this, id, forgetJob] {
        // Leave room in case of success, or room not known by server
        if (forgetJob->error() == BaseJob::Success
            || forgetJob->error() == BaseJob::NotFoundError)
            d->removeRoom(id); // Delete the room from roomMap
        else
            qCWarning(MAIN).nospace() << "Error forgetting room " << id << ": "
                                      << forgetJob->errorString();
    });
    return forgetJob;
}

SendToDeviceJob*
Connection::sendToDevices(const QString& eventType,
                          const UsersToDevicesToEvents& eventsMap)
{
    QHash<QString, QHash<QString, QJsonObject>> json;
    json.reserve(int(eventsMap.size()));
    std::for_each(eventsMap.begin(), eventsMap.end(),
                  [&json](const auto& userTodevicesToEvents) {
                      auto& jsonUser = json[userTodevicesToEvents.first];
                      const auto& devicesToEvents = userTodevicesToEvents.second;
                      std::for_each(devicesToEvents.begin(),
                                    devicesToEvents.end(),
                                    [&jsonUser](const auto& deviceToEvents) {
                                        jsonUser.insert(
                                            deviceToEvents.first,
                                            deviceToEvents.second.contentJson());
                                    });
                  });
    return callApi<SendToDeviceJob>(BackgroundRequest, eventType,
                                    generateTxnId(), json);
}

SendMessageJob* Connection::sendMessage(const QString& roomId,
                                        const RoomEvent& event)
{
    const auto txnId = event.transactionId().isEmpty() ? generateTxnId()
                                                       : event.transactionId();
    return callApi<SendMessageJob>(roomId, event.matrixType(), txnId,
                                   event.contentJson());
}

QUrl Connection::homeserver() const { return d->data->baseUrl(); }

QString Connection::domain() const { return userId().section(':', 1); }

bool Connection::isUsable() const { return !loginFlows().isEmpty(); }

QVector<GetLoginFlowsJob::LoginFlow> Connection::loginFlows() const
{
    return d->loginFlows;
}

bool Connection::supportsPasswordAuth() const
{
    return d->loginFlows.contains(LoginFlows::Password);
}

bool Connection::supportsSso() const
{
    return d->loginFlows.contains(LoginFlows::SSO);
}

Room* Connection::room(const QString& roomId, JoinStates states) const
{
    Room* room = d->roomMap.value({ roomId, false }, nullptr);
    if (states.testFlag(JoinState::Join) && room
        && room->joinState() == JoinState::Join)
        return room;

    if (states.testFlag(JoinState::Invite))
        if (Room* invRoom = invitation(roomId))
            return invRoom;

    if (states.testFlag(JoinState::Leave) && room
        && room->joinState() == JoinState::Leave)
        return room;

    return nullptr;
}

Room* Connection::roomByAlias(const QString& roomAlias, JoinStates states) const
{
    const auto id = d->roomAliasMap.value(roomAlias);
    if (!id.isEmpty())
        return room(id, states);

    qCWarning(MAIN) << "Room for alias" << roomAlias
                    << "is not found under account" << userId();
    return nullptr;
}

void Connection::updateRoomAliases(const QString& roomId,
                                   const QStringList& previousRoomAliases,
                                   const QStringList& roomAliases)
{
    for (const auto& a : previousRoomAliases)
        if (d->roomAliasMap.remove(a) == 0)
            qCWarning(MAIN) << "Alias" << a << "is not found (already deleted?)";

    for (const auto& a : roomAliases) {
        auto& mappedId = d->roomAliasMap[a];
        if (!mappedId.isEmpty()) {
            if (mappedId == roomId)
                qCDebug(MAIN)
                    << "Alias" << a << "is already mapped to" << roomId;
            else
                qCWarning(MAIN) << "Alias" << a << "will be force-remapped from"
                                << mappedId << "to" << roomId;
        }
        mappedId = roomId;
    }
}

Room* Connection::invitation(const QString& roomId) const
{
    return d->roomMap.value({ roomId, true }, nullptr);
}

User* Connection::user(const QString& uId)
{
    if (uId.isEmpty())
        return nullptr;
    if (!uId.startsWith('@') || serverPart(uId).isEmpty()) {
        qCCritical(MAIN) << "Malformed userId:" << uId;
        return nullptr;
    }
    if (d->userMap.contains(uId))
        return d->userMap.value(uId);
    auto* user = userFactory()(this, uId);
    d->userMap.insert(uId, user);
    emit newUser(user);
    return user;
}

const User* Connection::user() const
{
    return d->userMap.value(userId(), nullptr);
}

User* Connection::user() { return user(userId()); }

QString Connection::userId() const { return d->data->userId(); }

QString Connection::deviceId() const { return d->data->deviceId(); }

QByteArray Connection::accessToken() const
{
    // The logout job needs access token to do its job; so the token is
    // kept inside d->data but no more exposed to the outside world.
    return isJobPending(d->logoutJob) ? QByteArray() : d->data->accessToken();
}

bool Connection::isLoggedIn() const { return !accessToken().isEmpty(); }

#ifdef Quotient_E2EE_ENABLED
QtOlm::Account* Connection::olmAccount() const
{
    return d->encryptionManager->account();
}
#endif // Quotient_E2EE_ENABLED

SyncJob* Connection::syncJob() const { return d->syncJob; }

int Connection::millisToReconnect() const
{
    return d->syncJob ? d->syncJob->millisToRetry() : 0;
}

QHash<QPair<QString, bool>, Room*> Connection::roomMap() const
{
    // Copy-on-write-and-remove-elements is faster than copying elements one by
    // one.
    QHash<QPair<QString, bool>, Room*> roomMap = d->roomMap;
    for (auto it = roomMap.begin(); it != roomMap.end();) {
        if (it.value()->joinState() == JoinState::Leave)
            it = roomMap.erase(it);
        else
            ++it;
    }
    return roomMap;
}

QVector<Room*> Connection::allRooms() const
{
    QVector<Room*> result;
    result.resize(d->roomMap.size());
    std::copy(d->roomMap.cbegin(), d->roomMap.cend(), result.begin());
    return result;
}

QVector<Room*> Connection::rooms(JoinStates joinStates) const
{
    QVector<Room*> result;
    for (auto* r: qAsConst(d->roomMap))
        if (joinStates.testFlag(r->joinState()))
            result.push_back(r);
    return result;
}

int Connection::roomsCount(JoinStates joinStates) const
{
    // Using int to maintain compatibility with QML
    // (consider also that QHash<>::size() returns int anyway).
    return int(std::count_if(d->roomMap.cbegin(), d->roomMap.cend(),
                             [joinStates](Room* r) {
                                 return joinStates.testFlag(r->joinState());
                             }));
}

bool Connection::hasAccountData(const QString& type) const
{
    return d->accountData.find(type) != d->accountData.cend();
}

const EventPtr& Connection::accountData(const QString& type) const
{
    static EventPtr NoEventPtr {};
    auto it = d->accountData.find(type);
    return it == d->accountData.end() ? NoEventPtr : it->second;
}

QJsonObject Connection::accountDataJson(const QString& type) const
{
    const auto& eventPtr = accountData(type);
    return eventPtr ? eventPtr->contentJson() : QJsonObject();
}

void Connection::setAccountData(EventPtr&& event)
{
    d->packAndSendAccountData(std::move(event));
}

void Connection::setAccountData(const QString& type, const QJsonObject& content)
{
    d->packAndSendAccountData(loadEvent<Event>(type, content));
}

QHash<QString, QVector<Room*>> Connection::tagsToRooms() const
{
    QHash<QString, QVector<Room*>> result;
    for (auto* r : qAsConst(d->roomMap)) {
        const auto& tagNames = r->tagNames();
        for (const auto& tagName : tagNames)
            result[tagName].push_back(r);
    }
    for (auto it = result.begin(); it != result.end(); ++it)
        std::sort(it->begin(), it->end(), [t = it.key()](Room* r1, Room* r2) {
            return r1->tags().value(t) < r2->tags().value(t);
        });
    return result;
}

QStringList Connection::tagNames() const
{
    QStringList tags({ FavouriteTag });
    for (auto* r : qAsConst(d->roomMap)) {
        const auto& tagNames = r->tagNames();
        for (const auto& tag : tagNames)
            if (tag != LowPriorityTag && !tags.contains(tag))
                tags.push_back(tag);
    }
    tags.push_back(LowPriorityTag);
    return tags;
}

QVector<Room*> Connection::roomsWithTag(const QString& tagName) const
{
    QVector<Room*> rooms;
    std::copy_if(d->roomMap.cbegin(), d->roomMap.cend(),
                 std::back_inserter(rooms),
                 [&tagName](Room* r) { return r->tags().contains(tagName); });
    return rooms;
}

DirectChatsMap Connection::directChats() const
{
    return d->directChats;
}

// Removes room with given id from roomMap
void Connection::Private::removeRoom(const QString& roomId)
{
    for (auto f : { false, true })
        if (auto r = roomMap.take({ roomId, f })) {
            qCDebug(MAIN) << "Room" << r->objectName() << "in state"
                          << toCString(r->joinState()) << "will be deleted";
            emit r->beforeDestruction(r);
            r->deleteLater();
        }
}

void Connection::addToDirectChats(const Room* room, User* user)
{
    Q_ASSERT(room != nullptr && user != nullptr);
    if (d->directChats.contains(user, room->id()))
        return;
    Q_ASSERT(!d->directChatUsers.contains(room->id(), user));
    d->directChats.insert(user, room->id());
    d->directChatUsers.insert(room->id(), user);
    d->dcLocalAdditions.insert(user, room->id());
    emit directChatsListChanged({ { user, room->id() } }, {});
}

void Connection::removeFromDirectChats(const QString& roomId, User* user)
{
    Q_ASSERT(!roomId.isEmpty());
    if ((user != nullptr && !d->directChats.contains(user, roomId))
        || d->directChats.key(roomId) == nullptr)
        return;

    DirectChatsMap removals;
    if (user != nullptr) {
        d->directChats.remove(user, roomId);
        d->directChatUsers.remove(roomId, user);
        removals.insert(user, roomId);
        d->dcLocalRemovals.insert(user, roomId);
    } else {
        removals = erase_if(d->directChats,
                            [&roomId](auto it) { return it.value() == roomId; });
        d->directChatUsers.remove(roomId);
        d->dcLocalRemovals += removals;
    }
    emit directChatsListChanged({}, removals);
}

bool Connection::isDirectChat(const QString& roomId) const
{
    return d->directChatUsers.contains(roomId);
}

QList<User*> Connection::directChatUsers(const Room* room) const
{
    Q_ASSERT(room != nullptr);
    return d->directChatUsers.values(room->id());
}

bool Connection::isIgnored(const User* user) const
{
    return ignoredUsers().contains(user->id());
}

IgnoredUsersList Connection::ignoredUsers() const
{
    const auto* event = d->unpackAccountData<IgnoredUsersEvent>();
    return event ? event->ignored_users() : IgnoredUsersList();
}

void Connection::addToIgnoredUsers(const User* user)
{
    Q_ASSERT(user != nullptr);

    auto ignoreList = ignoredUsers();
    if (!ignoreList.contains(user->id())) {
        ignoreList.insert(user->id());
        d->packAndSendAccountData<IgnoredUsersEvent>(ignoreList);
        emit ignoredUsersListChanged({ { user->id() } }, {});
    }
}

void Connection::removeFromIgnoredUsers(const User* user)
{
    Q_ASSERT(user != nullptr);

    auto ignoreList = ignoredUsers();
    if (ignoreList.remove(user->id()) != 0) {
        d->packAndSendAccountData<IgnoredUsersEvent>(ignoreList);
        emit ignoredUsersListChanged({}, { { user->id() } });
    }
}

QMap<QString, User*> Connection::users() const { return d->userMap; }

const ConnectionData* Connection::connectionData() const
{
    return d->data.get();
}

Room* Connection::provideRoom(const QString& id, Omittable<JoinState> joinState)
{
    // TODO: This whole function is a strong case for a RoomManager class.
    Q_ASSERT_X(!id.isEmpty(), __FUNCTION__, "Empty room id");

    // If joinState is empty, all joinState == comparisons below are false.
    const auto roomKey = qMakePair(id, joinState == JoinState::Invite);
    auto* room = d->roomMap.value(roomKey, nullptr);
    if (room) {
        // Leave is a special case because in transition (5a) (see the .h file)
        // joinState == room->joinState but we still have to preempt the Invite
        // and emit a signal. For Invite and Join, there's no such problem.
        if (room->joinState() == joinState && joinState != JoinState::Leave)
            return room;
    } else if (!joinState) {
        // No Join and Leave, maybe Invite?
        room = d->roomMap.value({ id, true }, nullptr);
        if (room)
            return room;
        // No Invite either, setup a new room object below
    }

    if (!room) {
        room = roomFactory()(this, id, joinState.value_or(JoinState::Join));
        if (!room) {
            qCCritical(MAIN) << "Failed to create a room" << id;
            return nullptr;
        }
        d->roomMap.insert(roomKey, room);
        d->firstTimeRooms.push_back(room);
        connect(room, &Room::beforeDestruction, this,
                &Connection::aboutToDeleteRoom);
        emit newRoom(room);
    }
    if (!joinState)
        return room;

    if (*joinState == JoinState::Invite) {
        // prev is either Leave or nullptr
        auto* prev = d->roomMap.value({ id, false }, nullptr);
        emit invitedRoom(room, prev);
    } else {
        room->setJoinState(*joinState);
        // Preempt the Invite room (if any) with a room in Join/Leave state.
        auto* prevInvite = d->roomMap.take({ id, true });
        if (*joinState == JoinState::Join)
            emit joinedRoom(room, prevInvite);
        else if (*joinState == JoinState::Leave)
            emit leftRoom(room, prevInvite);
        if (prevInvite) {
            const auto dcUsers = prevInvite->directChatUsers();
            for (auto* u : dcUsers)
                addToDirectChats(room, u);
            qCDebug(MAIN) << "Deleting Invite state for room"
                          << prevInvite->id();
            emit prevInvite->beforeDestruction(prevInvite);
            prevInvite->deleteLater();
        }
    }

    return room;
}

void Connection::setRoomFactory(room_factory_t f)
{
    _roomFactory = std::move(f);
}

void Connection::setUserFactory(user_factory_t f)
{
    _userFactory = std::move(f);
}

room_factory_t Connection::roomFactory() { return _roomFactory; }

user_factory_t Connection::userFactory() { return _userFactory; }

room_factory_t Connection::_roomFactory = defaultRoomFactory<>();
user_factory_t Connection::_userFactory = defaultUserFactory<>();

QByteArray Connection::generateTxnId() const
{
    return d->data->generateTxnId();
}

void Connection::setHomeserver(const QUrl& url)
{
    if (isJobPending(d->resolverJob))
        d->resolverJob->abandon();
    if (isJobPending(d->loginFlowsJob))
        d->loginFlowsJob->abandon();
    d->loginFlows.clear();

    if (homeserver() != url) {
        d->data->setBaseUrl(url);
        emit homeserverChanged(homeserver());
    }

    // Whenever a homeserver is updated, retrieve available login flows from it
    d->loginFlowsJob = callApi<GetLoginFlowsJob>(BackgroundRequest);
    connect(d->loginFlowsJob, &BaseJob::result, this, [this] {
        if (d->loginFlowsJob->status().good())
            d->loginFlows = d->loginFlowsJob->flows();
        else
            d->loginFlows.clear();
        emit loginFlowsChanged();
    });
}

void Connection::saveRoomState(Room* r) const
{
    Q_ASSERT(r);
    if (!d->cacheState)
        return;

    QFile outRoomFile { stateCacheDir().filePath(
        SyncData::fileNameForRoom(r->id())) };
    if (outRoomFile.open(QFile::WriteOnly)) {
#if QT_VERSION >= QT_VERSION_CHECK(5, 15, 0)
        const auto data =
            d->cacheToBinary
                ? QCborValue::fromJsonValue(r->toJson()).toCbor()
                : QJsonDocument(r->toJson()).toJson(QJsonDocument::Compact);
#else
        QJsonDocument json { r->toJson() };
        const auto data = d->cacheToBinary ? json.toBinaryData()
                                           : json.toJson(QJsonDocument::Compact);
#endif
        outRoomFile.write(data.data(), data.size());
        qCDebug(MAIN) << "Room state cache saved to" << outRoomFile.fileName();
    } else {
        qCWarning(MAIN) << "Error opening" << outRoomFile.fileName() << ":"
                        << outRoomFile.errorString();
    }
}

void Connection::saveState() const
{
    if (!d->cacheState)
        return;

    QElapsedTimer et;
    et.start();

    QFile outFile { d->topLevelStatePath() };
    if (!outFile.open(QFile::WriteOnly)) {
        qCWarning(MAIN) << "Error opening" << outFile.fileName() << ":"
                        << outFile.errorString();
        qCWarning(MAIN) << "Caching the rooms state disabled";
        d->cacheState = false;
        return;
    }

    QJsonObject rootObj {
        { QStringLiteral("cache_version"),
          QJsonObject {
              { QStringLiteral("major"), SyncData::cacheVersion().first },
              { QStringLiteral("minor"), SyncData::cacheVersion().second } } }
    };
    {
        QJsonObject roomsJson;
        QJsonObject inviteRoomsJson;
        for (const auto* r: qAsConst(d->roomMap)) {
            if (r->joinState() == JoinState::Leave)
                continue;
            (r->joinState() == JoinState::Invite ? inviteRoomsJson : roomsJson)
                .insert(r->id(), QJsonValue::Null);
        }

        QJsonObject roomObj;
        if (!roomsJson.isEmpty())
            roomObj.insert(QStringLiteral("join"), roomsJson);
        if (!inviteRoomsJson.isEmpty())
            roomObj.insert(QStringLiteral("invite"), inviteRoomsJson);

        rootObj.insert(QStringLiteral("next_batch"), d->data->lastEvent());
        rootObj.insert(QStringLiteral("rooms"), roomObj);
    }
    {
        QJsonArray accountDataEvents {
            basicEventJson(QStringLiteral("m.direct"), toJson(d->directChats))
        };
        for (const auto& e : d->accountData)
            accountDataEvents.append(
                basicEventJson(e.first, e.second->contentJson()));

        rootObj.insert(QStringLiteral("account_data"),
                       QJsonObject {
                           { QStringLiteral("events"), accountDataEvents } });
    }

#if QT_VERSION >= QT_VERSION_CHECK(5, 15, 0)
    const auto data =
        d->cacheToBinary ? QCborValue::fromJsonValue(rootObj).toCbor()
                         : QJsonDocument(rootObj).toJson(QJsonDocument::Compact);
#else
    QJsonDocument json { rootObj };
    const auto data = d->cacheToBinary ? json.toBinaryData()
                                       : json.toJson(QJsonDocument::Compact);
#endif
    qCDebug(PROFILER) << "Cache for" << userId() << "generated in" << et;

    outFile.write(data.data(), data.size());
    qCDebug(MAIN) << "State cache saved to" << outFile.fileName();
}

void Connection::loadState()
{
    if (!d->cacheState)
        return;

    QElapsedTimer et;
    et.start();

    SyncData sync { d->topLevelStatePath() };
    if (sync.nextBatch().isEmpty()) // No token means no cache by definition
        return;

    if (!sync.unresolvedRooms().isEmpty()) {
        qCWarning(MAIN) << "State cache incomplete, discarding";
        return;
    }
    // TODO: to handle load failures, instead of the above block:
    // 1. Do initial sync on failed rooms without saving the nextBatch token
    // 2. Do the sync across all rooms as normal
    onSyncSuccess(std::move(sync), true);
    qCDebug(PROFILER) << "*** Cached state for" << userId() << "loaded in" << et;
}

QString Connection::stateCachePath() const
{
    return stateCacheDir().path() % '/';
}

QDir Connection::stateCacheDir() const
{
    auto safeUserId = userId();
    safeUserId.replace(':', '_');
    return cacheLocation(safeUserId);
}

bool Connection::cacheState() const { return d->cacheState; }

void Connection::setCacheState(bool newValue)
{
    if (d->cacheState != newValue) {
        d->cacheState = newValue;
        emit cacheStateChanged();
    }
}

bool Connection::lazyLoading() const { return d->lazyLoading; }

void Connection::setLazyLoading(bool newValue)
{
    if (d->lazyLoading != newValue) {
        d->lazyLoading = newValue;
        emit lazyLoadingChanged();
    }
}

BaseJob* Connection::run(BaseJob* job, RunningPolicy runningPolicy)
{
    // Reparent to protect from #397, #398 and to prevent BaseJob* from being
    // garbage-collected if made by or returned to QML/JavaScript.
    job->setParent(this);
    connect(job, &BaseJob::failure, this, &Connection::requestFailed);
    job->initiate(d->data.get(), runningPolicy & BackgroundRequest);
    return job;
}

void Connection::getTurnServers()
{
    auto job = callApi<GetTurnServerJob>();
    connect(job, &GetTurnServerJob::success, this,
            [=] { emit turnServersChanged(job->data()); });
}

const QString Connection::SupportedRoomVersion::StableTag =
    QStringLiteral("stable");

QString Connection::defaultRoomVersion() const
{
    return d->capabilities.roomVersions
               ? d->capabilities.roomVersions->defaultVersion
               : QString();
}

QStringList Connection::stableRoomVersions() const
{
    QStringList l;
    if (d->capabilities.roomVersions) {
        const auto& allVersions = d->capabilities.roomVersions->available;
        for (auto it = allVersions.begin(); it != allVersions.end(); ++it)
            if (it.value() == SupportedRoomVersion::StableTag)
                l.push_back(it.key());
    }
    return l;
}

inline bool roomVersionLess(const Connection::SupportedRoomVersion& v1,
                            const Connection::SupportedRoomVersion& v2)
{
    bool ok1 = false, ok2 = false;
    const auto vNum1 = v1.id.toFloat(&ok1);
    const auto vNum2 = v2.id.toFloat(&ok2);
    return ok1 && ok2 ? vNum1 < vNum2 : v1.id < v2.id;
}

QVector<Connection::SupportedRoomVersion> Connection::availableRoomVersions() const
{
    QVector<SupportedRoomVersion> result;
    if (d->capabilities.roomVersions) {
        const auto& allVersions = d->capabilities.roomVersions->available;
        result.reserve(allVersions.size());
        for (auto it = allVersions.begin(); it != allVersions.end(); ++it)
            result.push_back({ it.key(), it.value() });
        // Put stable versions over unstable; within each group,
        // sort numeric versions as numbers, the rest as strings.
        const auto mid =
            std::partition(result.begin(), result.end(),
                           std::mem_fn(&SupportedRoomVersion::isStable));
        std::sort(result.begin(), mid, roomVersionLess);
        std::sort(mid, result.end(), roomVersionLess);
    }
    return result;
}<|MERGE_RESOLUTION|>--- conflicted
+++ resolved
@@ -971,11 +971,7 @@
     // not left), and delete inexistent (forgotten?) ones along the way.
     DirectChatsMap removals;
     for (auto it = d->directChats.constFind(u);
-<<<<<<< HEAD
-         it != d->directChats.constEnd() && it.key() == u; ++it) {
-=======
          it != d->directChats.cend() && it.key() == u; ++it) {
->>>>>>> b0d3ecc7
         const auto& roomId = *it;
         if (auto r = room(roomId, JoinState::Join)) {
             Q_ASSERT(r->id() == roomId);
