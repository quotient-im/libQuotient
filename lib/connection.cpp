// SPDX-FileCopyrightText: 2016 Kitsune Ral <Kitsune-Ral@users.sf.net>
// SPDX-FileCopyrightText: 2017 Roman Plášil <me@rplasil.name>
// SPDX-FileCopyrightText: 2019 Ville Ranki <ville.ranki@iki.fi>
// SPDX-FileCopyrightText: 2019 Alexey Andreyev <aa13q@ya.ru>
// SPDX-License-Identifier: LGPL-2.1-or-later

#include "connection.h"

#include "connectiondata.h"
#ifdef Quotient_E2EE_ENABLED
#    include "encryptionmanager.h"
#endif // Quotient_E2EE_ENABLED
#include "room.h"
#include "settings.h"
#include "user.h"

#include "csapi/account-data.h"
#include "csapi/capabilities.h"
#include "csapi/joining.h"
#include "csapi/leaving.h"
#include "csapi/logout.h"
#include "csapi/receipts.h"
#include "csapi/room_send.h"
#include "csapi/to_device.h"
#include "csapi/versions.h"
#include "csapi/voip.h"
#include "csapi/wellknown.h"
#include "csapi/whoami.h"

#include "events/directchatevent.h"
#include "events/eventloader.h"
#include "jobs/downloadfilejob.h"
#include "jobs/mediathumbnailjob.h"
#include "jobs/syncjob.h"

#ifdef Quotient_E2EE_ENABLED
#    include "crypto/qolmaccount.h"
#endif // Quotient_E2EE_ENABLED

#if QT_VERSION >= QT_VERSION_CHECK(5, 15, 0)
#    include <QtCore/QCborValue>
#endif

#include <QtCore/QCoreApplication>
#include <QtCore/QDir>
#include <QtCore/QElapsedTimer>
#include <QtCore/QFile>
#include <QtCore/QMimeDatabase>
#include <QtCore/QRegularExpression>
#include <QtCore/QStandardPaths>
#include <QtCore/QStringBuilder>
#include <QtNetwork/QDnsLookup>

using namespace Quotient;

// This is very much Qt-specific; STL iterators don't have key() and value()
template <typename HashT, typename Pred>
HashT erase_if(HashT& hashMap, Pred pred)
{
    HashT removals;
    for (auto it = hashMap.begin(); it != hashMap.end();) {
        if (pred(it)) {
            removals.insert(it.key(), it.value());
            it = hashMap.erase(it);
        } else
            ++it;
    }
    return removals;
}

class Connection::Private {
public:
    explicit Private(std::unique_ptr<ConnectionData>&& connection)
        : data(move(connection))
    {}
    Q_DISABLE_COPY(Private)
    DISABLE_MOVE(Private)

    Connection* q = nullptr;
    std::unique_ptr<ConnectionData> data;
    // A complex key below is a pair of room name and whether its
    // state is Invited. The spec mandates to keep Invited room state
    // separately; specifically, we should keep objects for Invite and
    // Leave state of the same room if the two happen to co-exist.
    QHash<QPair<QString, bool>, Room*> roomMap;
    /// Mapping from serverparts to alias/room id mappings,
    /// as of the last sync
    QHash<QString, QString> roomAliasMap;
    QVector<QString> roomIdsToForget;
    QVector<Room*> firstTimeRooms;
    QVector<QString> pendingStateRoomIds;
    QMap<QString, User*> userMap;
    DirectChatsMap directChats;
    DirectChatUsersMap directChatUsers;
    // The below two variables track local changes between sync completions.
    // See https://github.com/quotient-im/libQuotient/wiki/Handling-direct-chat-events
    DirectChatsMap dcLocalAdditions;
    DirectChatsMap dcLocalRemovals;
    UnorderedMap<QString, EventPtr> accountData;
    QMetaObject::Connection syncLoopConnection {};
    int syncTimeout = -1;

    GetCapabilitiesJob* capabilitiesJob = nullptr;
    GetCapabilitiesJob::Capabilities capabilities;

    QVector<GetLoginFlowsJob::LoginFlow> loginFlows;

#ifdef Quotient_E2EE_ENABLED
    std::unique_ptr<QOlmAccount> olmAccount;
<<<<<<< HEAD
    //QScopedPointer<EncryptionManager> encryptionManager;
    bool isUploadingKeys = false;
=======
    QScopedPointer<EncryptionManager> encryptionManager;
>>>>>>> eb166157
#endif // Quotient_E2EE_ENABLED

    QPointer<GetWellknownJob> resolverJob = nullptr;
    QPointer<GetLoginFlowsJob> loginFlowsJob = nullptr;

    SyncJob* syncJob = nullptr;
    QPointer<LogoutJob> logoutJob = nullptr;

    bool cacheState = true;
    bool cacheToBinary =
        SettingsGroup("libQuotient").get("cache_type",
                 SettingsGroup("libQMatrixClient").get<QString>("cache_type"))
        != "json";
    bool lazyLoading = false;

    /** \brief Check the homeserver and resolve it if needed, before connecting
     *
     * A single entry for functions that need to check whether the homeserver
     * is valid before running. May execute connectFn either synchronously
     * or asynchronously. In case of errors, emits resolveError() if
     * the homeserver URL is not valid and cannot be resolved from userId, or
     * the homeserver doesn't support the requested login flow.
     *
     * \param userId    fully-qualified MXID to resolve HS from
     * \param connectFn a function to execute once the HS URL is good
     * \param flow      optionally, a login flow that should be supported for
     *                  connectFn to work; `none`, if there's no login flow
     *                  requirements
     * \sa resolveServer, resolveError
     */
    void checkAndConnect(const QString &userId,
                         const std::function<void ()> &connectFn,
                         const std::optional<LoginFlow> &flow = none);
    template <typename... LoginArgTs>
    void loginToServer(LoginArgTs&&... loginArgs);
    void completeSetup(const QString &mxId);
    void removeRoom(const QString& roomId);

    void consumeRoomData(SyncDataList&& roomDataList, bool fromCache);
    void consumeAccountData(Events&& accountDataEvents);
    void consumePresenceData(Events&& presenceData);
    void consumeToDeviceEvents(Events&& toDeviceEvents);

    template <typename EventT>
    EventT* unpackAccountData() const
    {
        const auto& eventIt = accountData.find(EventT::matrixTypeId());
        return eventIt == accountData.end()
                   ? nullptr
                   : weakPtrCast<EventT>(eventIt->second);
    }

    void packAndSendAccountData(EventPtr&& event)
    {
        const auto eventType = event->matrixType();
        q->callApi<SetAccountDataJob>(data->userId(), eventType,
                                      event->contentJson());
        accountData[eventType] = std::move(event);
        emit q->accountDataChanged(eventType);
    }

    template <typename EventT, typename ContentT>
    void packAndSendAccountData(ContentT&& content)
    {
        packAndSendAccountData(
            makeEvent<EventT>(std::forward<ContentT>(content)));
    }
    QString topLevelStatePath() const
    {
        return q->stateCacheDir().filePath("state.json");
    }

    EventPtr sessionDecryptMessage(const EncryptedEvent& encryptedEvent)
    {
        qCWarning(E2EE) << "End-to-end encryption (E2EE) support is turned off.";
        return {};
#ifndef Quotient_E2EE_ENABLED
        qCWarning(E2EE) << "End-to-end encryption (E2EE) support is turned off.";
        return {};
#else // Quotient_E2EE_ENABLED
        if (encryptedEvent.algorithm() != OlmV1Curve25519AesSha2AlgoKey)
            return {};

        const auto identityKey =
            encryptionManager->account()->identityKeys().curve25519;
        const auto personalCipherObject =
            encryptedEvent.ciphertext(identityKey);
        if (personalCipherObject.isEmpty()) {
            qCDebug(E2EE) << "Encrypted event is not for the current device";
            return {};
        }
        const auto decrypted = encryptionManager->sessionDecryptMessage(
            personalCipherObject, encryptedEvent.senderKey().toLatin1());
        if (decrypted.isEmpty()) {
            qCDebug(E2EE) << "Problem with new session from senderKey:"
                          << encryptedEvent.senderKey()
                          << encryptionManager->account()->oneTimeKeys().keys;
            return {};
        }

        auto&& decryptedEvent =
            fromJson<EventPtr>(QJsonDocument::fromJson(decrypted.toUtf8()));

        if (auto sender = decryptedEvent->fullJson()[SenderKeyL].toString();
                sender != encryptedEvent.senderId()) {
            qCWarning(E2EE) << "Found user" << sender
                          << "instead of sender" << encryptedEvent.senderId()
                          << "in Olm plaintext";
            return {};
        }

        // TODO: keys to constants
        const auto decryptedEventObject = decryptedEvent->fullJson();
        const auto recipient =
            decryptedEventObject.value("recipient"_ls).toString();
        if (recipient != data->userId()) {
            qCDebug(E2EE) << "Found user" << recipient << "instead of us"
                          << data->userId() << "in Olm plaintext";
            return {};
        }
        const auto ourKey =
            decryptedEventObject.value("recipient_keys"_ls).toObject()
                .value(Ed25519Key).toString();
        if (ourKey
            != QString::fromUtf8(
                encryptionManager->account()->identityKeys().ed25519)) {
            qCDebug(E2EE) << "Found key" << ourKey
                          << "instead of ours own ed25519 key"
                          << encryptionManager->account()->identityKeys().ed25519
                          << "in Olm plaintext";
            return {};
        }

        return std::move(decryptedEvent);
#endif // Quotient_E2EE_ENABLED
    }
};

Connection::Connection(const QUrl& server, QObject* parent)
    : QObject(parent), d(new Private(std::make_unique<ConnectionData>(server)))
{
    d->q = this; // All d initialization should occur before this line
}

Connection::Connection(QObject* parent) : Connection({}, parent) {}

Connection::~Connection()
{
    qCDebug(MAIN) << "deconstructing connection object for" << userId();
    stopSync();
}

void Connection::resolveServer(const QString& mxid)
{
    if (isJobPending(d->resolverJob))
        d->resolverJob->abandon();

    auto maybeBaseUrl = QUrl::fromUserInput(serverPart(mxid));
    maybeBaseUrl.setScheme("https"); // Instead of the Qt-default "http"
    if (maybeBaseUrl.isEmpty() || !maybeBaseUrl.isValid()) {
        emit resolveError(tr("%1 is not a valid homeserver address")
                              .arg(maybeBaseUrl.toString()));
        return;
    }

    qCDebug(MAIN) << "Finding the server" << maybeBaseUrl.host();

    const auto& oldBaseUrl = d->data->baseUrl();
    d->data->setBaseUrl(maybeBaseUrl); // Temporarily set it for this one call
    d->resolverJob = callApi<GetWellknownJob>();
    // Connect to finished() to make sure baseUrl is restored in any case
    connect(d->resolverJob, &BaseJob::finished, this, [this, maybeBaseUrl, oldBaseUrl] {
        // Revert baseUrl so that setHomeserver() below triggers signals
        // in case the base URL actually changed
        d->data->setBaseUrl(oldBaseUrl);
        if (d->resolverJob->error() == BaseJob::Abandoned)
            return;

        if (d->resolverJob->error() != BaseJob::NotFoundError) {
            if (!d->resolverJob->status().good()) {
                qCWarning(MAIN)
                    << "Fetching .well-known file failed, FAIL_PROMPT";
                emit resolveError(tr("Failed resolving the homeserver"));
                return;
            }
            QUrl baseUrl { d->resolverJob->data().homeserver.baseUrl };
            if (baseUrl.isEmpty()) {
                qCWarning(MAIN) << "base_url not provided, FAIL_PROMPT";
                emit resolveError(
                    tr("The homeserver base URL is not provided"));
                return;
            }
            if (!baseUrl.isValid()) {
                qCWarning(MAIN) << "base_url invalid, FAIL_ERROR";
                emit resolveError(tr("The homeserver base URL is invalid"));
                return;
            }
            qCInfo(MAIN) << ".well-known URL for" << maybeBaseUrl.host() << "is"
                         << baseUrl.toString();
            setHomeserver(baseUrl);
        } else {
            qCInfo(MAIN) << "No .well-known file, using" << maybeBaseUrl
                         << "for base URL";
            setHomeserver(maybeBaseUrl);
        }
        Q_ASSERT(d->loginFlowsJob != nullptr); // Ensured by setHomeserver()
        connect(d->loginFlowsJob, &BaseJob::success, this,
                &Connection::resolved);
        connect(d->loginFlowsJob, &BaseJob::failure, this, [this] {
            qCWarning(MAIN) << "Homeserver base URL sanity check failed";
            emit resolveError(tr("The homeserver doesn't seem to be working"));
        });
    });
}

inline UserIdentifier makeUserIdentifier(const QString& id)
{
    return { QStringLiteral("m.id.user"), { { QStringLiteral("user"), id } } };
}

inline UserIdentifier make3rdPartyIdentifier(const QString& medium,
                                             const QString& address)
{
    return { QStringLiteral("m.id.thirdparty"),
             { { QStringLiteral("medium"), medium },
               { QStringLiteral("address"), address } } };
}

void Connection::loginWithPassword(const QString& userId,
                                   const QString& password,
                                   const QString& initialDeviceName,
                                   const QString& deviceId)
{
    d->checkAndConnect(userId, [=] {
        d->loginToServer(LoginFlows::Password.type, makeUserIdentifier(userId),
                         password, /*token*/ "", deviceId, initialDeviceName);
    }, LoginFlows::Password);
}

SsoSession* Connection::prepareForSso(const QString& initialDeviceName,
                                      const QString& deviceId)
{
    return new SsoSession(this, initialDeviceName, deviceId);
}

void Connection::loginWithToken(const QByteArray& loginToken,
                                const QString& initialDeviceName,
                                const QString& deviceId)
{
    Q_ASSERT(d->data->baseUrl().isValid() && d->loginFlows.contains(LoginFlows::Token));
    d->loginToServer(LoginFlows::Token.type,
                     none /*user is encoded in loginToken*/, "" /*password*/,
                     loginToken, deviceId, initialDeviceName);
}

void Connection::assumeIdentity(const QString& mxId, const QString& accessToken,
                                const QString& deviceId)
{
    d->checkAndConnect(mxId, [this, mxId, accessToken, deviceId] {
        d->data->setToken(accessToken.toLatin1());
        d->data->setDeviceId(deviceId); // Can't we deduce this from access_token?
        auto* job = callApi<GetTokenOwnerJob>();
        connect(job, &BaseJob::success, this, [this, job, mxId] {
            if (mxId != job->userId())
                qCWarning(MAIN).nospace()
                    << "The access_token owner (" << job->userId()
                    << ") is different from passed MXID (" << mxId << ")!";
            d->completeSetup(job->userId());
        });
        connect(job, &BaseJob::failure, this, [this, job] {
            emit loginError(job->errorString(), job->rawDataSample());
        });
    });
}

void Connection::reloadCapabilities()
{
    d->capabilitiesJob = callApi<GetCapabilitiesJob>(BackgroundRequest);
    connect(d->capabilitiesJob, &BaseJob::success, this, [this] {
        d->capabilities = d->capabilitiesJob->capabilities();

        if (d->capabilities.roomVersions) {
            qCDebug(MAIN) << "Room versions:" << defaultRoomVersion()
                          << "is default, full list:" << availableRoomVersions();
            emit capabilitiesLoaded();
            for (auto* r: std::as_const(d->roomMap))
                r->checkVersion();
        } else
            qCWarning(MAIN)
                << "The server returned an empty set of supported versions;"
                   " disabling version upgrade recommendations to reduce noise";
    });
    connect(d->capabilitiesJob, &BaseJob::failure, this, [this] {
        if (d->capabilitiesJob->error() == BaseJob::IncorrectRequestError)
            qCDebug(MAIN) << "Server doesn't support /capabilities;"
                             " version upgrade recommendations won't be issued";
    });
}

bool Connection::loadingCapabilities() const
{
    // (Ab)use the fact that room versions cannot be omitted after
    // the capabilities have been loaded (see reloadCapabilities() above).
    return !d->capabilities.roomVersions;
}

template <typename... LoginArgTs>
void Connection::Private::loginToServer(LoginArgTs&&... loginArgs)
{
    auto loginJob =
            q->callApi<LoginJob>(std::forward<LoginArgTs>(loginArgs)...);
    connect(loginJob, &BaseJob::success, q, [this, loginJob] {
        data->setToken(loginJob->accessToken().toLatin1());
        data->setDeviceId(loginJob->deviceId());
        completeSetup(loginJob->userId());
#ifndef Quotient_E2EE_ENABLED
        qCWarning(E2EE) << "End-to-end encryption (E2EE) support is turned off.";
#else // Quotient_E2EE_ENABLED
        //encryptionManager->uploadIdentityKeys(q);
        //encryptionManager->uploadOneTimeKeys(q);
#endif // Quotient_E2EE_ENABLED
    });
    connect(loginJob, &BaseJob::failure, q, [this, loginJob] {
        emit q->loginError(loginJob->errorString(), loginJob->rawDataSample());
    });
}

void Connection::Private::completeSetup(const QString& mxId)
{
    data->setUserId(mxId);
    q->user(); // Creates a User object for the local user
    q->setObjectName(data->userId() % '/' % data->deviceId());
    qCDebug(MAIN) << "Using server" << data->baseUrl().toDisplayString()
                  << "by user" << data->userId()
                  << "from device" << data->deviceId();
#ifndef Quotient_E2EE_ENABLED
    qCWarning(E2EE) << "End-to-end encryption (E2EE) support is turned off.";
#else // Quotient_E2EE_ENABLED
    AccountSettings accountSettings(data->userId());

    // init olmAccount
    olmAccount = std::make_unique<QOlmAccount>(data->userId(), data->deviceId());

    if (accountSettings.encryptionAccountPickle().isEmpty()) {
        // create new account and save unpickle data
        olmAccount->createNewAccount();
        accountSettings.setEncryptionAccountPickle(std::get<QByteArray>(olmAccount->pickle(Unencrypted{})));
        // TODO handle pickle errors
        auto job = q->callApi<UploadKeysJob>(olmAccount->deviceKeys());
        connect(job, &BaseJob::failure, q, [=]{
            qCWarning(E2EE) << "Failed to upload device keys:" << job->errorString();
        });
    } else {
        // account already existing
        auto pickle = accountSettings.encryptionAccountPickle();
        olmAccount->unpickle(pickle, Unencrypted{});
    }
#endif // Quotient_E2EE_ENABLED
    emit q->stateChanged();
    emit q->connected();
    q->reloadCapabilities();
}

void Connection::Private::checkAndConnect(const QString& userId,
                                          const std::function<void()>& connectFn,
                                          const std::optional<LoginFlow>& flow)
{
    if (data->baseUrl().isValid() && (!flow || loginFlows.contains(*flow))) {
        connectFn();
        return;
    }
    // Not good to go, try to ascertain the homeserver URL and flows
    if (userId.startsWith('@') && userId.indexOf(':') != -1) {
        q->resolveServer(userId);
        if (flow)
            connectSingleShot(q, &Connection::loginFlowsChanged, q,
                [this, flow, connectFn] {
                    if (loginFlows.contains(*flow))
                        connectFn();
                    else
                        emit q->loginError(
                            tr("The homeserver at %1 does not support"
                               " the login flow '%2'")
                            .arg(data->baseUrl().toDisplayString()),
                                 flow->type);
                });
        else
            connectSingleShot(q, &Connection::homeserverChanged, q, connectFn);
    } else
        emit q->resolveError(tr("Please provide the fully-qualified user id"
                                " (such as @user:example.org) so that the"
                                " homeserver could be resolved; the current"
                                " homeserver URL(%1) is not good")
                             .arg(data->baseUrl().toDisplayString()));
}

void Connection::logout()
{
    // If there's an ongoing sync job, stop it (this also suspends sync loop)
    const auto wasSyncing = bool(d->syncJob);
    if (wasSyncing)
    {
        d->syncJob->abandon();
        d->syncJob = nullptr;
    }

    d->logoutJob = callApi<LogoutJob>();
    emit stateChanged(); // isLoggedIn() == false from now

    connect(d->logoutJob, &LogoutJob::finished, this, [this, wasSyncing] {
        if (d->logoutJob->status().good()
            || d->logoutJob->error() == BaseJob::Unauthorised
            || d->logoutJob->error() == BaseJob::ContentAccessError) {
            if (d->syncLoopConnection)
                disconnect(d->syncLoopConnection);
            d->data->setToken({});
            emit loggedOut();
            deleteLater();
        } else { // logout() somehow didn't proceed - restore the session state
            emit stateChanged();
            if (wasSyncing)
                syncLoopIteration(); // Resume sync loop (or a single sync)
        }
    });
}

void Connection::sync(int timeout)
{
    if (d->syncJob) {
        qCInfo(MAIN) << d->syncJob << "is already running";
        return;
    }
    if (!isLoggedIn()) {
        qCWarning(MAIN) << "Not logged in, not going to sync";
        return;
    }

    d->syncTimeout = timeout;
    Filter filter;
    filter.room.timeline.limit.emplace(100);
    filter.room.state.lazyLoadMembers.emplace(d->lazyLoading);
    auto job = d->syncJob =
        callApi<SyncJob>(BackgroundRequest, d->data->lastEvent(), filter,
                         timeout);
    connect(job, &SyncJob::success, this, [this, job] {
        onSyncSuccess(job->takeData());
        d->syncJob = nullptr;
        emit syncDone();
    });
    connect(job, &SyncJob::retryScheduled, this,
            [this, job](int retriesTaken, int nextInMilliseconds) {
                emit networkError(job->errorString(), job->rawDataSample(),
                                  retriesTaken, nextInMilliseconds);
            });
    connect(job, &SyncJob::failure, this, [this, job] {
        // SyncJob persists with retries on transient errors; if it fails,
        // there's likely something serious enough to stop the loop.
        stopSync();
        if (job->error() == BaseJob::Unauthorised) {
            qCWarning(SYNCJOB)
                << "Sync job failed with Unauthorised - login expired?";
            emit loginError(job->errorString(), job->rawDataSample());
        } else
            emit syncError(job->errorString(), job->rawDataSample());
    });
}

void Connection::syncLoop(int timeout)
{
    if (d->syncLoopConnection && d->syncTimeout == timeout) {
        qCInfo(MAIN) << "Attempt to run sync loop but there's one already "
                        "running; nothing will be done";
        return;
    }
    std::swap(d->syncTimeout, timeout);
    if (d->syncLoopConnection) {
        qCInfo(MAIN) << "Timeout for next syncs changed from"
                        << timeout << "to" << d->syncTimeout;
    } else {
        d->syncLoopConnection = connect(this, &Connection::syncDone,
                                        this, &Connection::syncLoopIteration,
                                        Qt::QueuedConnection);
        syncLoopIteration(); // initial sync to start the loop
    }
}

void Connection::syncLoopIteration()
{
    if (isLoggedIn())
        sync(d->syncTimeout);
    else
        qCInfo(MAIN) << "Logged out, sync loop will stop now";
}

QJsonObject toJson(const DirectChatsMap& directChats)
{
    QJsonObject json;
    for (auto it = directChats.begin(); it != directChats.end();) {
        QJsonArray roomIds;
        const auto* user = it.key();
        for (; it != directChats.end() && it.key() == user; ++it)
            roomIds.append(*it);
        json.insert(user->id(), roomIds);
    }
    return json;
}

void Connection::onSyncSuccess(SyncData&& data, bool fromCache)
{
    d->data->setLastEvent(data.nextBatch());
    d->consumeRoomData(data.takeRoomData(), fromCache);
    d->consumeAccountData(data.takeAccountData());
    d->consumePresenceData(data.takePresenceData());
    d->consumeToDeviceEvents(data.takeToDeviceEvents());
#ifdef Quotient_E2EE_ENABLED
    if(data.deviceOneTimeKeysCount()["signed_curve25519"] < 0.4 * d->olmAccount->maxNumberOfOneTimeKeys() && !d->isUploadingKeys) {
        d->isUploadingKeys = true;
        d->olmAccount->generateOneTimeKeys(d->olmAccount->maxNumberOfOneTimeKeys() - data.deviceOneTimeKeysCount()["signed_curve25519"]);
        auto keys = d->olmAccount->oneTimeKeys();
        auto job = d->olmAccount->createUploadKeyRequest(keys);
        run(job, ForegroundRequest);
        connect(job, &BaseJob::success, this, [=](){
            d->olmAccount->markKeysAsPublished();
        });
        connect(job, &BaseJob::result, this, [=](){
            d->isUploadingKeys = false;
        });
    }
#endif // Quotient_E2EE_ENABLED
}

void Connection::Private::consumeRoomData(SyncDataList&& roomDataList,
                                          bool fromCache)
{
    for (auto&& roomData: roomDataList) {
        const auto forgetIdx = roomIdsToForget.indexOf(roomData.roomId);
        if (forgetIdx != -1) {
            roomIdsToForget.removeAt(forgetIdx);
            if (roomData.joinState == JoinState::Leave) {
                qDebug(MAIN)
                    << "Room" << roomData.roomId
                    << "has been forgotten, ignoring /sync response for it";
                continue;
            }
            qWarning(MAIN) << "Room" << roomData.roomId
                           << "has just been forgotten but /sync returned it in"
                           << toCString(roomData.joinState)
                           << "state - suspiciously fast turnaround";
        }
        if (auto* r = q->provideRoom(roomData.roomId, roomData.joinState)) {
            pendingStateRoomIds.removeOne(roomData.roomId);
            r->updateData(std::move(roomData), fromCache);
            if (firstTimeRooms.removeOne(r)) {
                emit q->loadedRoomState(r);
                if (capabilities.roomVersions)
                    r->checkVersion();
                // Otherwise, the version will be checked in reloadCapabilities()
            }
        }
        // Let UI update itself after updating each room
        QCoreApplication::processEvents();
    }
}

void Connection::Private::consumeAccountData(Events&& accountDataEvents)
{
    // After running this loop, the account data events not saved in
    // accountData (see the end of the loop body) are auto-cleaned away
    for (auto&& eventPtr: accountDataEvents) {
        visit(*eventPtr,
            [this](const DirectChatEvent& dce) {
                // https://github.com/quotient-im/libQuotient/wiki/Handling-direct-chat-events
                const auto& usersToDCs = dce.usersToDirectChats();
                DirectChatsMap remoteRemovals =
                    erase_if(directChats, [&usersToDCs, this](auto it) {
                        return !(
                            usersToDCs.contains(it.key()->id(), it.value())
                            || dcLocalAdditions.contains(it.key(), it.value()));
                    });
                erase_if(directChatUsers, [&remoteRemovals](auto it) {
                    return remoteRemovals.contains(it.value(), it.key());
                });
                // Remove from dcLocalRemovals what the server already has.
                erase_if(dcLocalRemovals, [&remoteRemovals](auto it) {
                    return remoteRemovals.contains(it.key(), it.value());
                });
                if (MAIN().isDebugEnabled())
                    for (auto it = remoteRemovals.begin();
                         it != remoteRemovals.end(); ++it) {
                        qCDebug(MAIN)
                            << it.value() << "is no more a direct chat with"
                            << it.key()->id();
                    }

                DirectChatsMap remoteAdditions;
                for (auto it = usersToDCs.begin(); it != usersToDCs.end(); ++it) {
                    if (auto* u = q->user(it.key())) {
                        if (!directChats.contains(u, it.value())
                            && !dcLocalRemovals.contains(u, it.value())) {
                            Q_ASSERT(!directChatUsers.contains(it.value(), u));
                            remoteAdditions.insert(u, it.value());
                            directChats.insert(u, it.value());
                            directChatUsers.insert(it.value(), u);
                            qCDebug(MAIN) << "Marked room" << it.value()
                                          << "as a direct chat with" << u->id();
                        }
                    } else
                        qCWarning(MAIN)
                            << "Couldn't get a user object for" << it.key();
                }
                // Remove from dcLocalAdditions what the server already has.
                erase_if(dcLocalAdditions, [&remoteAdditions](auto it) {
                    return remoteAdditions.contains(it.key(), it.value());
                });
                if (!remoteAdditions.isEmpty() || !remoteRemovals.isEmpty())
                    emit q->directChatsListChanged(remoteAdditions,
                                                   remoteRemovals);
            },
            // catch-all, passing eventPtr for a possible take-over
            [this, &eventPtr](const Event& accountEvent) {
                if (is<IgnoredUsersEvent>(accountEvent))
                    qCDebug(MAIN)
                        << "Users ignored by" << data->userId() << "updated:"
                        << QStringList(q->ignoredUsers().values()).join(',');

                auto& currentData = accountData[accountEvent.matrixType()];
                // A polymorphic event-specific comparison might be a bit
                // more efficient; maaybe do it another day
                if (!currentData
                    || currentData->contentJson() != accountEvent.contentJson()) {
                    currentData = std::move(eventPtr);
                    qCDebug(MAIN) << "Updated account data of type"
                                  << currentData->matrixType();
                    emit q->accountDataChanged(currentData->matrixType());
                }
            });
    }
    if (!dcLocalAdditions.isEmpty() || !dcLocalRemovals.isEmpty()) {
        qDebug(MAIN) << "Sending updated direct chats to the server:"
                     << dcLocalRemovals.size() << "removal(s),"
                     << dcLocalAdditions.size() << "addition(s)";
        q->callApi<SetAccountDataJob>(data->userId(), QStringLiteral("m.direct"),
                                      toJson(directChats));
        dcLocalAdditions.clear();
        dcLocalRemovals.clear();
    }
}

void Connection::Private::consumePresenceData(Events&& presenceData)
{
    // To be implemented
}

void Connection::Private::consumeToDeviceEvents(Events&& toDeviceEvents)
{
#ifdef Quotient_E2EE_ENABLED
    // handling m.room_key to-device encrypted event
    visitEach(toDeviceEvents, [this](const EncryptedEvent& ee) {
        if (ee.algorithm() != OlmV1Curve25519AesSha2AlgoKey) {
            qCDebug(E2EE) << "Encrypted event" << ee.id() << "algorithm"
                          << ee.algorithm() << "is not supported";
            return;
        }

        visit(*sessionDecryptMessage(ee),
            [this, senderKey = ee.senderKey()](const RoomKeyEvent& roomKeyEvent) {
                if (auto* detectedRoom = q->room(roomKeyEvent.roomId())) {
                    detectedRoom->handleRoomKeyEvent(roomKeyEvent, senderKey);
                } else {
                    qCDebug(E2EE)
                        << "Encrypted event room id" << roomKeyEvent.roomId()
                        << "is not found at the connection" << q->objectName();
                }
            },
            [](const Event& evt) {
                qCDebug(E2EE) << "Skipping encrypted to_device event, type"
                              << evt.matrixType();
            });
    });
#endif
}

void Connection::stopSync()
{
    // If there's a sync loop, break it
    disconnect(d->syncLoopConnection);
    if (d->syncJob) // If there's an ongoing sync job, stop it too
    {
        if (d->syncJob->status().code == BaseJob::Pending)
            d->syncJob->abandon();
        d->syncJob = nullptr;
    }
}

QString Connection::nextBatchToken() const { return d->data->lastEvent(); }

PostReceiptJob* Connection::postReceipt(Room* room, RoomEvent* event)
{
    return callApi<PostReceiptJob>(room->id(), "m.read", event->id());
}

JoinRoomJob* Connection::joinRoom(const QString& roomAlias,
                                  const QStringList& serverNames)
{
    auto job = callApi<JoinRoomJob>(roomAlias, serverNames);
    // Upon completion, ensure a room object in Join state is created
    // (or it might already be there due to a sync completing earlier).
    // finished() is used here instead of success() to overtake clients
    // that may add their own slots to finished().
    connect(job, &BaseJob::finished, this, [this, job] {
        if (job->status().good())
            provideRoom(job->roomId());
    });
    return job;
}

LeaveRoomJob* Connection::leaveRoom(Room* room)
{
    const auto& roomId = room->id();
    const auto job = callApi<LeaveRoomJob>(roomId);
    if (room->joinState() == JoinState::Invite) {
        // Workaround matrix-org/synapse#2181 - if the room is in invite state
        // the invite may have been cancelled but Synapse didn't send it in
        // `/sync`. See also #273 for the discussion in the library context.
        d->pendingStateRoomIds.push_back(roomId);
        connect(job, &LeaveRoomJob::success, this, [this, roomId] {
            if (d->pendingStateRoomIds.removeOne(roomId)) {
                qCDebug(MAIN) << "Forcing the room to Leave status";
                provideRoom(roomId, JoinState::Leave);
            }
        });
    }
    return job;
}

inline auto splitMediaId(const QString& mediaId)
{
    auto idParts = mediaId.split('/');
    Q_ASSERT_X(idParts.size() == 2, __FUNCTION__,
               ("'" + mediaId + "' doesn't look like 'serverName/localMediaId'")
                   .toLatin1());
    return idParts;
}

MediaThumbnailJob* Connection::getThumbnail(const QString& mediaId,
                                            QSize requestedSize,
                                            RunningPolicy policy)
{
    auto idParts = splitMediaId(mediaId);
    return callApi<MediaThumbnailJob>(policy, idParts.front(), idParts.back(),
                                      requestedSize);
}

MediaThumbnailJob* Connection::getThumbnail(const QUrl& url, QSize requestedSize,
                                            RunningPolicy policy)
{
    return getThumbnail(url.authority() + url.path(), requestedSize, policy);
}

MediaThumbnailJob* Connection::getThumbnail(const QUrl& url, int requestedWidth,
                                            int requestedHeight,
                                            RunningPolicy policy)
{
    return getThumbnail(url, QSize(requestedWidth, requestedHeight), policy);
}

UploadContentJob*
Connection::uploadContent(QIODevice* contentSource, const QString& filename,
                          const QString& overrideContentType)
{
    Q_ASSERT(contentSource != nullptr);
    auto contentType = overrideContentType;
    if (contentType.isEmpty()) {
        contentType = QMimeDatabase()
                          .mimeTypeForFileNameAndData(filename, contentSource)
                          .name();
        if (!contentSource->open(QIODevice::ReadOnly)) {
            qCWarning(MAIN) << "Couldn't open content source" << filename
                            << "for reading:" << contentSource->errorString();
            return nullptr;
        }
    }
    return callApi<UploadContentJob>(contentSource, filename, contentType);
}

UploadContentJob* Connection::uploadFile(const QString& fileName,
                                         const QString& overrideContentType)
{
    auto sourceFile = new QFile(fileName);
    return uploadContent(sourceFile, QFileInfo(*sourceFile).fileName(),
                         overrideContentType);
}

GetContentJob* Connection::getContent(const QString& mediaId)
{
    auto idParts = splitMediaId(mediaId);
    return callApi<GetContentJob>(idParts.front(), idParts.back());
}

GetContentJob* Connection::getContent(const QUrl& url)
{
    return getContent(url.authority() + url.path());
}

DownloadFileJob* Connection::downloadFile(const QUrl& url,
                                          const QString& localFilename)
{
    auto mediaId = url.authority() + url.path();
    auto idParts = splitMediaId(mediaId);
    auto* job =
        callApi<DownloadFileJob>(idParts.front(), idParts.back(), localFilename);
    return job;
}

CreateRoomJob*
Connection::createRoom(RoomVisibility visibility, const QString& alias,
                       const QString& name, const QString& topic,
                       QStringList invites, const QString& presetName,
                       const QString& roomVersion, bool isDirect,
                       const QVector<CreateRoomJob::StateEvent>& initialState,
                       const QVector<CreateRoomJob::Invite3pid>& invite3pids,
                       const QJsonObject& creationContent)
{
    invites.removeOne(userId()); // The creator is by definition in the room
    auto job = callApi<CreateRoomJob>(visibility == PublishRoom
                                          ? QStringLiteral("public")
                                          : QStringLiteral("private"),
                                      alias, name, topic, invites, invite3pids,
                                      roomVersion, creationContent,
                                      initialState, presetName, isDirect);
    connect(job, &BaseJob::success, this, [this, job, invites, isDirect] {
        auto* room = provideRoom(job->roomId(), JoinState::Join);
        if (!room) {
            Q_ASSERT_X(room, "Connection::createRoom",
                       "Failed to create a room");
            return;
        }
        emit createdRoom(room);
        if (isDirect)
            for (const auto& i : invites)
                addToDirectChats(room, user(i));
    });
    return job;
}

void Connection::requestDirectChat(const QString& userId)
{
    doInDirectChat(userId, [this](Room* r) { emit directChatAvailable(r); });
}

void Connection::requestDirectChat(User* u)
{
    doInDirectChat(u, [this](Room* r) { emit directChatAvailable(r); });
}

void Connection::doInDirectChat(const QString& userId,
                                const std::function<void(Room*)>& operation)
{
    if (auto* u = user(userId))
        doInDirectChat(u, operation);
    else
        qCCritical(MAIN)
            << "Connection::doInDirectChat: Couldn't get a user object for"
            << userId;
}

void Connection::doInDirectChat(User* u,
                                const std::function<void(Room*)>& operation)
{
    Q_ASSERT(u);
    const auto& otherUserId = u->id();
    // There can be more than one DC; find the first valid (existing and
    // not left), and delete inexistent (forgotten?) ones along the way.
    DirectChatsMap removals;
    for (auto it = d->directChats.constFind(u);
         it != d->directChats.cend() && it.key() == u; ++it) {
        const auto& roomId = *it;
        if (auto r = room(roomId, JoinState::Join)) {
            Q_ASSERT(r->id() == roomId);
            // A direct chat with yourself should only involve yourself :)
            if (otherUserId == userId() && r->totalMemberCount() > 1)
                continue;
            qCDebug(MAIN) << "Requested direct chat with" << otherUserId
                          << "is already available as" << r->id();
            operation(r);
            return;
        }
        if (auto ir = invitation(roomId)) {
            Q_ASSERT(ir->id() == roomId);
            auto j = joinRoom(ir->id());
            connect(j, &BaseJob::success, this,
                    [this, roomId, otherUserId, operation] {
                        qCDebug(MAIN)
                            << "Joined the already invited direct chat with"
                            << otherUserId << "as" << roomId;
                        operation(room(roomId, JoinState::Join));
                    });
            return;
        }
        // Avoid reusing previously left chats but don't remove them
        // from direct chat maps, either.
        if (room(roomId, JoinState::Leave))
            continue;

        qCWarning(MAIN) << "Direct chat with" << otherUserId << "known as room"
                        << roomId << "is not valid and will be discarded";
        // Postpone actual deletion until we finish iterating d->directChats.
        removals.insert(it.key(), it.value());
        // Add to the list of updates to send to the server upon the next sync.
        d->dcLocalRemovals.insert(it.key(), it.value());
    }
    if (!removals.isEmpty()) {
        for (auto it = removals.cbegin(); it != removals.cend(); ++it) {
            d->directChats.remove(it.key(), it.value());
            d->directChatUsers.remove(it.value(),
                                      const_cast<User*>(it.key())); // FIXME
        }
        emit directChatsListChanged({}, removals);
    }

    auto j = createDirectChat(otherUserId);
    connect(j, &BaseJob::success, this, [this, j, otherUserId, operation] {
        qCDebug(MAIN) << "Direct chat with" << otherUserId << "has been created as"
                      << j->roomId();
        operation(room(j->roomId(), JoinState::Join));
    });
}

CreateRoomJob* Connection::createDirectChat(const QString& userId,
                                            const QString& topic,
                                            const QString& name)
{
    return createRoom(UnpublishRoom, {}, name, topic, { userId },
                      QStringLiteral("trusted_private_chat"), {}, true);
}

ForgetRoomJob* Connection::forgetRoom(const QString& id)
{
    // To forget is hard :) First we should ensure the local user is not
    // in the room (by leaving it, if necessary); once it's done, the /forget
    // endpoint can be called; and once this is through, the local Room object
    // (if any existed) is deleted. At the same time, we still have to
    // (basically immediately) return a pointer to ForgetRoomJob. Therefore
    // a ForgetRoomJob is created in advance and can be returned in a probably
    // not-yet-started state (it will start once /leave completes).
    auto forgetJob = new ForgetRoomJob(id);
    auto room = d->roomMap.value({ id, false });
    if (!room)
        room = d->roomMap.value({ id, true });
    if (room && room->joinState() != JoinState::Leave) {
        auto leaveJob = leaveRoom(room);
        connect(leaveJob, &BaseJob::result, this,
                [this, leaveJob, forgetJob, room] {
                    if (leaveJob->error() == BaseJob::Success
                        || leaveJob->error() == BaseJob::NotFoundError) {
                        run(forgetJob);
                        // If the matching /sync response hasn't arrived yet,
                        // mark the room for explicit deletion
                        if (room->joinState() != JoinState::Leave)
                            d->roomIdsToForget.push_back(room->id());
                    } else {
                        qCWarning(MAIN).nospace()
                            << "Error leaving room " << room->objectName()
                            << ": " << leaveJob->errorString();
                        forgetJob->abandon();
                    }
                });
        connect(leaveJob, &BaseJob::failure, forgetJob, &BaseJob::abandon);
    } else
        run(forgetJob);
    connect(forgetJob, &BaseJob::result, this, [this, id, forgetJob] {
        // Leave room in case of success, or room not known by server
        if (forgetJob->error() == BaseJob::Success
            || forgetJob->error() == BaseJob::NotFoundError)
            d->removeRoom(id); // Delete the room from roomMap
        else
            qCWarning(MAIN).nospace() << "Error forgetting room " << id << ": "
                                      << forgetJob->errorString();
    });
    return forgetJob;
}

SendToDeviceJob*
Connection::sendToDevices(const QString& eventType,
                          const UsersToDevicesToEvents& eventsMap)
{
    QHash<QString, QHash<QString, QJsonObject>> json;
    json.reserve(int(eventsMap.size()));
    std::for_each(eventsMap.begin(), eventsMap.end(),
                  [&json](const auto& userTodevicesToEvents) {
                      auto& jsonUser = json[userTodevicesToEvents.first];
                      const auto& devicesToEvents = userTodevicesToEvents.second;
                      std::for_each(devicesToEvents.begin(),
                                    devicesToEvents.end(),
                                    [&jsonUser](const auto& deviceToEvents) {
                                        jsonUser.insert(
                                            deviceToEvents.first,
                                            deviceToEvents.second.contentJson());
                                    });
                  });
    return callApi<SendToDeviceJob>(BackgroundRequest, eventType,
                                    generateTxnId(), json);
}

SendMessageJob* Connection::sendMessage(const QString& roomId,
                                        const RoomEvent& event)
{
    const auto txnId = event.transactionId().isEmpty() ? generateTxnId()
                                                       : event.transactionId();
    return callApi<SendMessageJob>(roomId, event.matrixType(), txnId,
                                   event.contentJson());
}

QUrl Connection::homeserver() const { return d->data->baseUrl(); }

QString Connection::domain() const { return userId().section(':', 1); }

bool Connection::isUsable() const { return !loginFlows().isEmpty(); }

QVector<GetLoginFlowsJob::LoginFlow> Connection::loginFlows() const
{
    return d->loginFlows;
}

bool Connection::supportsPasswordAuth() const
{
    return d->loginFlows.contains(LoginFlows::Password);
}

bool Connection::supportsSso() const
{
    return d->loginFlows.contains(LoginFlows::SSO);
}

Room* Connection::room(const QString& roomId, JoinStates states) const
{
    Room* room = d->roomMap.value({ roomId, false }, nullptr);
    if (states.testFlag(JoinState::Join) && room
        && room->joinState() == JoinState::Join)
        return room;

    if (states.testFlag(JoinState::Invite))
        if (Room* invRoom = invitation(roomId))
            return invRoom;

    if (states.testFlag(JoinState::Leave) && room
        && room->joinState() == JoinState::Leave)
        return room;

    return nullptr;
}

Room* Connection::roomByAlias(const QString& roomAlias, JoinStates states) const
{
    const auto id = d->roomAliasMap.value(roomAlias);
    if (!id.isEmpty())
        return room(id, states);

    qCWarning(MAIN) << "Room for alias" << roomAlias
                    << "is not found under account" << userId();
    return nullptr;
}

void Connection::updateRoomAliases(const QString& roomId,
                                   const QStringList& previousRoomAliases,
                                   const QStringList& roomAliases)
{
    for (const auto& a : previousRoomAliases)
        if (d->roomAliasMap.remove(a) == 0)
            qCWarning(MAIN) << "Alias" << a << "is not found (already deleted?)";

    for (const auto& a : roomAliases) {
        auto& mappedId = d->roomAliasMap[a];
        if (!mappedId.isEmpty()) {
            if (mappedId == roomId)
                qCDebug(MAIN)
                    << "Alias" << a << "is already mapped to" << roomId;
            else
                qCWarning(MAIN) << "Alias" << a << "will be force-remapped from"
                                << mappedId << "to" << roomId;
        }
        mappedId = roomId;
    }
}

Room* Connection::invitation(const QString& roomId) const
{
    return d->roomMap.value({ roomId, true }, nullptr);
}

User* Connection::user(const QString& uId)
{
    if (uId.isEmpty())
        return nullptr;
    if (!uId.startsWith('@') || serverPart(uId).isEmpty()) {
        qCCritical(MAIN) << "Malformed userId:" << uId;
        return nullptr;
    }
    if (d->userMap.contains(uId))
        return d->userMap.value(uId);
    auto* user = userFactory()(this, uId);
    d->userMap.insert(uId, user);
    emit newUser(user);
    return user;
}

const User* Connection::user() const
{
    return d->userMap.value(userId(), nullptr);
}

User* Connection::user() { return user(userId()); }

QString Connection::userId() const { return d->data->userId(); }

QString Connection::deviceId() const { return d->data->deviceId(); }

QByteArray Connection::accessToken() const
{
    // The logout job needs access token to do its job; so the token is
    // kept inside d->data but no more exposed to the outside world.
    return isJobPending(d->logoutJob) ? QByteArray() : d->data->accessToken();
}

bool Connection::isLoggedIn() const { return !accessToken().isEmpty(); }

#ifdef Quotient_E2EE_ENABLED
QOlmAccount *Connection::olmAccount() const
{
    return d->olmAccount.get(); //d->encryptionManager->account();
}
#endif // Quotient_E2EE_ENABLED

SyncJob* Connection::syncJob() const { return d->syncJob; }

int Connection::millisToReconnect() const
{
    return d->syncJob ? d->syncJob->millisToRetry() : 0;
}

QHash<QPair<QString, bool>, Room*> Connection::roomMap() const
{
    // Copy-on-write-and-remove-elements is faster than copying elements one by
    // one.
    QHash<QPair<QString, bool>, Room*> roomMap = d->roomMap;
    for (auto it = roomMap.begin(); it != roomMap.end();) {
        if (it.value()->joinState() == JoinState::Leave)
            it = roomMap.erase(it);
        else
            ++it;
    }
    return roomMap;
}

QVector<Room*> Connection::allRooms() const
{
    QVector<Room*> result;
    result.resize(d->roomMap.size());
    std::copy(d->roomMap.cbegin(), d->roomMap.cend(), result.begin());
    return result;
}

QVector<Room*> Connection::rooms(JoinStates joinStates) const
{
    QVector<Room*> result;
    for (auto* r: qAsConst(d->roomMap))
        if (joinStates.testFlag(r->joinState()))
            result.push_back(r);
    return result;
}

int Connection::roomsCount(JoinStates joinStates) const
{
    // Using int to maintain compatibility with QML
    // (consider also that QHash<>::size() returns int anyway).
    return int(std::count_if(d->roomMap.cbegin(), d->roomMap.cend(),
                             [joinStates](Room* r) {
                                 return joinStates.testFlag(r->joinState());
                             }));
}

bool Connection::hasAccountData(const QString& type) const
{
    return d->accountData.find(type) != d->accountData.cend();
}

const EventPtr& Connection::accountData(const QString& type) const
{
    static EventPtr NoEventPtr {};
    auto it = d->accountData.find(type);
    return it == d->accountData.end() ? NoEventPtr : it->second;
}

QJsonObject Connection::accountDataJson(const QString& type) const
{
    const auto& eventPtr = accountData(type);
    return eventPtr ? eventPtr->contentJson() : QJsonObject();
}

void Connection::setAccountData(EventPtr&& event)
{
    d->packAndSendAccountData(std::move(event));
}

void Connection::setAccountData(const QString& type, const QJsonObject& content)
{
    d->packAndSendAccountData(loadEvent<Event>(type, content));
}

QHash<QString, QVector<Room*>> Connection::tagsToRooms() const
{
    QHash<QString, QVector<Room*>> result;
    for (auto* r : qAsConst(d->roomMap)) {
        const auto& tagNames = r->tagNames();
        for (const auto& tagName : tagNames)
            result[tagName].push_back(r);
    }
    for (auto it = result.begin(); it != result.end(); ++it)
        std::sort(it->begin(), it->end(), [t = it.key()](Room* r1, Room* r2) {
            return r1->tags().value(t) < r2->tags().value(t);
        });
    return result;
}

QStringList Connection::tagNames() const
{
    QStringList tags({ FavouriteTag });
    for (auto* r : qAsConst(d->roomMap)) {
        const auto& tagNames = r->tagNames();
        for (const auto& tag : tagNames)
            if (tag != LowPriorityTag && !tags.contains(tag))
                tags.push_back(tag);
    }
    tags.push_back(LowPriorityTag);
    return tags;
}

QVector<Room*> Connection::roomsWithTag(const QString& tagName) const
{
    QVector<Room*> rooms;
    std::copy_if(d->roomMap.cbegin(), d->roomMap.cend(),
                 std::back_inserter(rooms),
                 [&tagName](Room* r) { return r->tags().contains(tagName); });
    return rooms;
}

DirectChatsMap Connection::directChats() const
{
    return d->directChats;
}

// Removes room with given id from roomMap
void Connection::Private::removeRoom(const QString& roomId)
{
    for (auto f : { false, true })
        if (auto r = roomMap.take({ roomId, f })) {
            qCDebug(MAIN) << "Room" << r->objectName() << "in state"
                          << toCString(r->joinState()) << "will be deleted";
            emit r->beforeDestruction(r);
            r->deleteLater();
        }
}

void Connection::addToDirectChats(const Room* room, User* user)
{
    Q_ASSERT(room != nullptr && user != nullptr);
    if (d->directChats.contains(user, room->id()))
        return;
    Q_ASSERT(!d->directChatUsers.contains(room->id(), user));
    d->directChats.insert(user, room->id());
    d->directChatUsers.insert(room->id(), user);
    d->dcLocalAdditions.insert(user, room->id());
    emit directChatsListChanged({ { user, room->id() } }, {});
}

void Connection::removeFromDirectChats(const QString& roomId, User* user)
{
    Q_ASSERT(!roomId.isEmpty());
    if ((user != nullptr && !d->directChats.contains(user, roomId))
        || d->directChats.key(roomId) == nullptr)
        return;

    DirectChatsMap removals;
    if (user != nullptr) {
        d->directChats.remove(user, roomId);
        d->directChatUsers.remove(roomId, user);
        removals.insert(user, roomId);
        d->dcLocalRemovals.insert(user, roomId);
    } else {
        removals = erase_if(d->directChats,
                            [&roomId](auto it) { return it.value() == roomId; });
        d->directChatUsers.remove(roomId);
        d->dcLocalRemovals += removals;
    }
    emit directChatsListChanged({}, removals);
}

bool Connection::isDirectChat(const QString& roomId) const
{
    return d->directChatUsers.contains(roomId);
}

QList<User*> Connection::directChatUsers(const Room* room) const
{
    Q_ASSERT(room != nullptr);
    return d->directChatUsers.values(room->id());
}

bool Connection::isIgnored(const User* user) const
{
    return ignoredUsers().contains(user->id());
}

IgnoredUsersList Connection::ignoredUsers() const
{
    const auto* event = d->unpackAccountData<IgnoredUsersEvent>();
    return event ? event->ignored_users() : IgnoredUsersList();
}

void Connection::addToIgnoredUsers(const User* user)
{
    Q_ASSERT(user != nullptr);

    auto ignoreList = ignoredUsers();
    if (!ignoreList.contains(user->id())) {
        ignoreList.insert(user->id());
        d->packAndSendAccountData<IgnoredUsersEvent>(ignoreList);
        emit ignoredUsersListChanged({ { user->id() } }, {});
    }
}

void Connection::removeFromIgnoredUsers(const User* user)
{
    Q_ASSERT(user != nullptr);

    auto ignoreList = ignoredUsers();
    if (ignoreList.remove(user->id()) != 0) {
        d->packAndSendAccountData<IgnoredUsersEvent>(ignoreList);
        emit ignoredUsersListChanged({}, { { user->id() } });
    }
}

QMap<QString, User*> Connection::users() const { return d->userMap; }

const ConnectionData* Connection::connectionData() const
{
    return d->data.get();
}

Room* Connection::provideRoom(const QString& id, Omittable<JoinState> joinState)
{
    // TODO: This whole function is a strong case for a RoomManager class.
    Q_ASSERT_X(!id.isEmpty(), __FUNCTION__, "Empty room id");

    // If joinState is empty, all joinState == comparisons below are false.
    const auto roomKey = qMakePair(id, joinState == JoinState::Invite);
    auto* room = d->roomMap.value(roomKey, nullptr);
    if (room) {
        // Leave is a special case because in transition (5a) (see the .h file)
        // joinState == room->joinState but we still have to preempt the Invite
        // and emit a signal. For Invite and Join, there's no such problem.
        if (room->joinState() == joinState && joinState != JoinState::Leave)
            return room;
    } else if (!joinState) {
        // No Join and Leave, maybe Invite?
        room = d->roomMap.value({ id, true }, nullptr);
        if (room)
            return room;
        // No Invite either, setup a new room object below
    }

    if (!room) {
        room = roomFactory()(this, id, joinState.value_or(JoinState::Join));
        if (!room) {
            qCCritical(MAIN) << "Failed to create a room" << id;
            return nullptr;
        }
        d->roomMap.insert(roomKey, room);
        d->firstTimeRooms.push_back(room);
        connect(room, &Room::beforeDestruction, this,
                &Connection::aboutToDeleteRoom);
        emit newRoom(room);
    }
    if (!joinState)
        return room;

    if (*joinState == JoinState::Invite) {
        // prev is either Leave or nullptr
        auto* prev = d->roomMap.value({ id, false }, nullptr);
        emit invitedRoom(room, prev);
    } else {
        room->setJoinState(*joinState);
        // Preempt the Invite room (if any) with a room in Join/Leave state.
        auto* prevInvite = d->roomMap.take({ id, true });
        if (*joinState == JoinState::Join)
            emit joinedRoom(room, prevInvite);
        else if (*joinState == JoinState::Leave)
            emit leftRoom(room, prevInvite);
        if (prevInvite) {
            const auto dcUsers = prevInvite->directChatUsers();
            for (auto* u : dcUsers)
                addToDirectChats(room, u);
            qCDebug(MAIN) << "Deleting Invite state for room"
                          << prevInvite->id();
            emit prevInvite->beforeDestruction(prevInvite);
            prevInvite->deleteLater();
        }
    }

    return room;
}

void Connection::setRoomFactory(room_factory_t f)
{
    _roomFactory = std::move(f);
}

void Connection::setUserFactory(user_factory_t f)
{
    _userFactory = std::move(f);
}

room_factory_t Connection::roomFactory() { return _roomFactory; }

user_factory_t Connection::userFactory() { return _userFactory; }

room_factory_t Connection::_roomFactory = defaultRoomFactory<>();
user_factory_t Connection::_userFactory = defaultUserFactory<>();

QByteArray Connection::generateTxnId() const
{
    return d->data->generateTxnId();
}

void Connection::setHomeserver(const QUrl& url)
{
    if (isJobPending(d->resolverJob))
        d->resolverJob->abandon();
    if (isJobPending(d->loginFlowsJob))
        d->loginFlowsJob->abandon();
    d->loginFlows.clear();

    if (homeserver() != url) {
        d->data->setBaseUrl(url);
        emit homeserverChanged(homeserver());
    }

    // Whenever a homeserver is updated, retrieve available login flows from it
    d->loginFlowsJob = callApi<GetLoginFlowsJob>(BackgroundRequest);
    connect(d->loginFlowsJob, &BaseJob::result, this, [this] {
        if (d->loginFlowsJob->status().good())
            d->loginFlows = d->loginFlowsJob->flows();
        else
            d->loginFlows.clear();
        emit loginFlowsChanged();
    });
}

void Connection::saveRoomState(Room* r) const
{
    Q_ASSERT(r);
    if (!d->cacheState)
        return;

    QFile outRoomFile { stateCacheDir().filePath(
        SyncData::fileNameForRoom(r->id())) };
    if (outRoomFile.open(QFile::WriteOnly)) {
#if QT_VERSION >= QT_VERSION_CHECK(5, 15, 0)
        const auto data =
            d->cacheToBinary
                ? QCborValue::fromJsonValue(r->toJson()).toCbor()
                : QJsonDocument(r->toJson()).toJson(QJsonDocument::Compact);
#else
        QJsonDocument json { r->toJson() };
        const auto data = d->cacheToBinary ? json.toBinaryData()
                                           : json.toJson(QJsonDocument::Compact);
#endif
        outRoomFile.write(data.data(), data.size());
        qCDebug(MAIN) << "Room state cache saved to" << outRoomFile.fileName();
    } else {
        qCWarning(MAIN) << "Error opening" << outRoomFile.fileName() << ":"
                        << outRoomFile.errorString();
    }
}

void Connection::saveState() const
{
    if (!d->cacheState)
        return;

    QElapsedTimer et;
    et.start();

    QFile outFile { d->topLevelStatePath() };
    if (!outFile.open(QFile::WriteOnly)) {
        qCWarning(MAIN) << "Error opening" << outFile.fileName() << ":"
                        << outFile.errorString();
        qCWarning(MAIN) << "Caching the rooms state disabled";
        d->cacheState = false;
        return;
    }

    QJsonObject rootObj {
        { QStringLiteral("cache_version"),
          QJsonObject {
              { QStringLiteral("major"), SyncData::cacheVersion().first },
              { QStringLiteral("minor"), SyncData::cacheVersion().second } } }
    };
    {
        QJsonObject roomsJson;
        QJsonObject inviteRoomsJson;
        for (const auto* r: qAsConst(d->roomMap)) {
            if (r->joinState() == JoinState::Leave)
                continue;
            (r->joinState() == JoinState::Invite ? inviteRoomsJson : roomsJson)
                .insert(r->id(), QJsonValue::Null);
        }

        QJsonObject roomObj;
        if (!roomsJson.isEmpty())
            roomObj.insert(QStringLiteral("join"), roomsJson);
        if (!inviteRoomsJson.isEmpty())
            roomObj.insert(QStringLiteral("invite"), inviteRoomsJson);

        rootObj.insert(QStringLiteral("next_batch"), d->data->lastEvent());
        rootObj.insert(QStringLiteral("rooms"), roomObj);
    }
    {
        QJsonArray accountDataEvents {
            basicEventJson(QStringLiteral("m.direct"), toJson(d->directChats))
        };
        for (const auto& e : d->accountData)
            accountDataEvents.append(
                basicEventJson(e.first, e.second->contentJson()));

        rootObj.insert(QStringLiteral("account_data"),
                       QJsonObject {
                           { QStringLiteral("events"), accountDataEvents } });
    }

#if QT_VERSION >= QT_VERSION_CHECK(5, 15, 0)
    const auto data =
        d->cacheToBinary ? QCborValue::fromJsonValue(rootObj).toCbor()
                         : QJsonDocument(rootObj).toJson(QJsonDocument::Compact);
#else
    QJsonDocument json { rootObj };
    const auto data = d->cacheToBinary ? json.toBinaryData()
                                       : json.toJson(QJsonDocument::Compact);
#endif
    qCDebug(PROFILER) << "Cache for" << userId() << "generated in" << et;

    outFile.write(data.data(), data.size());
    qCDebug(MAIN) << "State cache saved to" << outFile.fileName();
}

void Connection::loadState()
{
    if (!d->cacheState)
        return;

    QElapsedTimer et;
    et.start();

    SyncData sync { d->topLevelStatePath() };
    if (sync.nextBatch().isEmpty()) // No token means no cache by definition
        return;

    if (!sync.unresolvedRooms().isEmpty()) {
        qCWarning(MAIN) << "State cache incomplete, discarding";
        return;
    }
    // TODO: to handle load failures, instead of the above block:
    // 1. Do initial sync on failed rooms without saving the nextBatch token
    // 2. Do the sync across all rooms as normal
    onSyncSuccess(std::move(sync), true);
    qCDebug(PROFILER) << "*** Cached state for" << userId() << "loaded in" << et;
}

QString Connection::stateCachePath() const
{
    return stateCacheDir().path() % '/';
}

QDir Connection::stateCacheDir() const
{
    auto safeUserId = userId();
    safeUserId.replace(':', '_');
    return cacheLocation(safeUserId);
}

bool Connection::cacheState() const { return d->cacheState; }

void Connection::setCacheState(bool newValue)
{
    if (d->cacheState != newValue) {
        d->cacheState = newValue;
        emit cacheStateChanged();
    }
}

bool Connection::lazyLoading() const { return d->lazyLoading; }

void Connection::setLazyLoading(bool newValue)
{
    if (d->lazyLoading != newValue) {
        d->lazyLoading = newValue;
        emit lazyLoadingChanged();
    }
}

BaseJob* Connection::run(BaseJob* job, RunningPolicy runningPolicy)
{
    // Reparent to protect from #397, #398 and to prevent BaseJob* from being
    // garbage-collected if made by or returned to QML/JavaScript.
    job->setParent(this);
    connect(job, &BaseJob::failure, this, &Connection::requestFailed);
    job->initiate(d->data.get(), runningPolicy & BackgroundRequest);
    return job;
}

void Connection::getTurnServers()
{
    auto job = callApi<GetTurnServerJob>();
    connect(job, &GetTurnServerJob::success, this,
            [=] { emit turnServersChanged(job->data()); });
}

const QString Connection::SupportedRoomVersion::StableTag =
    QStringLiteral("stable");

QString Connection::defaultRoomVersion() const
{
    return d->capabilities.roomVersions
               ? d->capabilities.roomVersions->defaultVersion
               : QString();
}

QStringList Connection::stableRoomVersions() const
{
    QStringList l;
    if (d->capabilities.roomVersions) {
        const auto& allVersions = d->capabilities.roomVersions->available;
        for (auto it = allVersions.begin(); it != allVersions.end(); ++it)
            if (it.value() == SupportedRoomVersion::StableTag)
                l.push_back(it.key());
    }
    return l;
}

bool Connection::canChangePassword() const
{
    // By default assume we can
    return d->capabilities.changePassword
           ? d->capabilities.changePassword->enabled
           : true;
}

inline bool roomVersionLess(const Connection::SupportedRoomVersion& v1,
                            const Connection::SupportedRoomVersion& v2)
{
    bool ok1 = false, ok2 = false;
    const auto vNum1 = v1.id.toFloat(&ok1);
    const auto vNum2 = v2.id.toFloat(&ok2);
    return ok1 && ok2 ? vNum1 < vNum2 : v1.id < v2.id;
}

QVector<Connection::SupportedRoomVersion> Connection::availableRoomVersions() const
{
    QVector<SupportedRoomVersion> result;
    if (d->capabilities.roomVersions) {
        const auto& allVersions = d->capabilities.roomVersions->available;
        result.reserve(allVersions.size());
        for (auto it = allVersions.begin(); it != allVersions.end(); ++it)
            result.push_back({ it.key(), it.value() });
        // Put stable versions over unstable; within each group,
        // sort numeric versions as numbers, the rest as strings.
        const auto mid =
            std::partition(result.begin(), result.end(),
                           std::mem_fn(&SupportedRoomVersion::isStable));
        std::sort(result.begin(), mid, roomVersionLess);
        std::sort(mid, result.end(), roomVersionLess);
    }
    return result;
}<|MERGE_RESOLUTION|>--- conflicted
+++ resolved
@@ -107,12 +107,8 @@
 
 #ifdef Quotient_E2EE_ENABLED
     std::unique_ptr<QOlmAccount> olmAccount;
-<<<<<<< HEAD
-    //QScopedPointer<EncryptionManager> encryptionManager;
     bool isUploadingKeys = false;
-=======
     QScopedPointer<EncryptionManager> encryptionManager;
->>>>>>> eb166157
 #endif // Quotient_E2EE_ENABLED
 
     QPointer<GetWellknownJob> resolverJob = nullptr;
