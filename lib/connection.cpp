// SPDX-FileCopyrightText: 2016 Kitsune Ral <Kitsune-Ral@users.sf.net>
// SPDX-FileCopyrightText: 2017 Roman Plášil <me@rplasil.name>
// SPDX-FileCopyrightText: 2019 Ville Ranki <ville.ranki@iki.fi>
// SPDX-FileCopyrightText: 2019 Alexey Andreyev <aa13q@ya.ru>
// SPDX-License-Identifier: LGPL-2.1-or-later

#include "connection.h"

#include "connectiondata.h"
#include "room.h"
#include "settings.h"
#include "user.h"
#include "accountregistry.h"

// NB: since Qt 6, moc_connection.cpp needs Room and User fully defined
#include "moc_connection.cpp"

#include "csapi/account-data.h"
#include "csapi/capabilities.h"
#include "csapi/joining.h"
#include "csapi/leaving.h"
#include "csapi/logout.h"
#include "csapi/receipts.h"
#include "csapi/room_send.h"
#include "csapi/to_device.h"
#include "csapi/versions.h"
#include "csapi/voip.h"
#include "csapi/wellknown.h"
#include "csapi/whoami.h"

#include "events/directchatevent.h"
#include "events/eventloader.h"
#include "jobs/downloadfilejob.h"
#include "jobs/mediathumbnailjob.h"
#include "jobs/syncjob.h"
#include <variant>

#ifdef Quotient_E2EE_ENABLED
#    include "database.h"
#    include "e2ee/qolmaccount.h"
#    include "e2ee/qolminboundsession.h"
<<<<<<< HEAD
#    include "events/keyverificationevent.h"
#    include "keyverificationsession.h"
=======
#    include "e2ee/qolmsession.h"
#    include "e2ee/qolmutility.h"
#    include "e2ee/qolmutils.h"
>>>>>>> 6308bff3

#endif // Quotient_E2EE_ENABLED
#if QT_VERSION_MAJOR >= 6
#    include <qt6keychain/keychain.h>
#else
#    include <qt5keychain/keychain.h>
#endif

#include <QtCore/QCoreApplication>
#include <QtCore/QDir>
#include <QtCore/QElapsedTimer>
#include <QtCore/QFile>
#include <QtCore/QMimeDatabase>
#include <QtCore/QRegularExpression>
#include <QtCore/QStandardPaths>
#include <QtCore/QStringBuilder>
#include <QtNetwork/QDnsLookup>

using namespace Quotient;

// This is very much Qt-specific; STL iterators don't have key() and value()
template <typename HashT, typename Pred>
HashT remove_if(HashT& hashMap, Pred pred)
{
    HashT removals;
    for (auto it = hashMap.begin(); it != hashMap.end();) {
        if (pred(it)) {
            removals.insert(it.key(), it.value());
            it = hashMap.erase(it);
        } else
            ++it;
    }
    return removals;
}

class Connection::Private {
public:
    explicit Private(std::unique_ptr<ConnectionData>&& connection)
        : data(move(connection))
    {}

    Connection* q = nullptr;
    std::unique_ptr<ConnectionData> data;
    // A complex key below is a pair of room name and whether its
    // state is Invited. The spec mandates to keep Invited room state
    // separately; specifically, we should keep objects for Invite and
    // Leave state of the same room if the two happen to co-exist.
    QHash<std::pair<QString, bool>, Room*> roomMap;
    /// Mapping from serverparts to alias/room id mappings,
    /// as of the last sync
    QHash<QString, QString> roomAliasMap;
    QVector<QString> roomIdsToForget;
    QVector<QString> pendingStateRoomIds;
    QMap<QString, User*> userMap;
    DirectChatsMap directChats;
    DirectChatUsersMap directChatUsers;
    // The below two variables track local changes between sync completions.
    // See https://github.com/quotient-im/libQuotient/wiki/Handling-direct-chat-events
    DirectChatsMap dcLocalAdditions;
    DirectChatsMap dcLocalRemovals;
    UnorderedMap<QString, EventPtr> accountData;
    QMetaObject::Connection syncLoopConnection {};
    int syncTimeout = -1;

#ifdef Quotient_E2EE_ENABLED
    QSet<QString> trackedUsers;
    QSet<QString> outdatedUsers;
    QHash<QString, QHash<QString, DeviceKeys>> deviceKeys;
    QueryKeysJob *currentQueryKeysJob = nullptr;
    bool encryptionUpdateRequired = false;
    PicklingMode picklingMode = Unencrypted {};
    Database *database = nullptr;
    QHash<QString, int> oneTimeKeysCount;
    std::vector<std::unique_ptr<EncryptedEvent>> pendingEncryptedEvents;
    void handleEncryptedToDeviceEvent(const EncryptedEvent& event);

    // A map from SenderKey to vector of InboundSession
    UnorderedMap<QString, std::vector<QOlmSessionPtr>> olmSessions;

#endif

    GetCapabilitiesJob* capabilitiesJob = nullptr;
    GetCapabilitiesJob::Capabilities capabilities;

    QVector<GetLoginFlowsJob::LoginFlow> loginFlows;

#ifdef Quotient_E2EE_ENABLED
    std::unique_ptr<QOlmAccount> olmAccount;
    bool isUploadingKeys = false;
    bool firstSync = true;
#endif // Quotient_E2EE_ENABLED

    QPointer<GetWellknownJob> resolverJob = nullptr;
    QPointer<GetLoginFlowsJob> loginFlowsJob = nullptr;

    SyncJob* syncJob = nullptr;
    QPointer<LogoutJob> logoutJob = nullptr;

    bool cacheState = true;
    bool cacheToBinary =
        SettingsGroup("libQuotient").get("cache_type",
                 SettingsGroup("libQMatrixClient").get<QString>("cache_type"))
        != "json";
    bool lazyLoading = false;

    /** \brief Check the homeserver and resolve it if needed, before connecting
     *
     * A single entry for functions that need to check whether the homeserver
     * is valid before running. May execute connectFn either synchronously
     * or asynchronously. In case of errors, emits resolveError() if
     * the homeserver URL is not valid and cannot be resolved from userId, or
     * the homeserver doesn't support the requested login flow.
     *
     * \param userId    fully-qualified MXID to resolve HS from
     * \param connectFn a function to execute once the HS URL is good
     * \param flow      optionally, a login flow that should be supported for
     *                  connectFn to work; `none`, if there's no login flow
     *                  requirements
     * \sa resolveServer, resolveError
     */
    void checkAndConnect(const QString &userId,
                         const std::function<void ()> &connectFn,
                         const std::optional<LoginFlow> &flow = none);
    template <typename... LoginArgTs>
    void loginToServer(LoginArgTs&&... loginArgs);
    void completeSetup(const QString &mxId);
    void removeRoom(const QString& roomId);

    void consumeRoomData(SyncDataList&& roomDataList, bool fromCache);
    void consumeAccountData(Events&& accountDataEvents);
    void consumePresenceData(Events&& presenceData);
    void consumeToDeviceEvents(Events&& toDeviceEvents);
    void consumeDevicesList(DevicesList&& devicesList);

    void packAndSendAccountData(EventPtr&& event)
    {
        const auto eventType = event->matrixType();
        q->callApi<SetAccountDataJob>(data->userId(), eventType,
                                      event->contentJson());
        accountData[eventType] = std::move(event);
        emit q->accountDataChanged(eventType);
    }

    template <typename EventT, typename ContentT>
    void packAndSendAccountData(ContentT&& content)
    {
        packAndSendAccountData(
            makeEvent<EventT>(std::forward<ContentT>(content)));
    }
    QString topLevelStatePath() const
    {
        return q->stateCacheDir().filePath("state.json");
    }

#ifdef Quotient_E2EE_ENABLED
    void loadSessions() {
        olmSessions = q->database()->loadOlmSessions(picklingMode);
    }
    void saveSession(const QOlmSession& session, const QString& senderKey) const
    {
<<<<<<< HEAD
        Q_ASSERT(message.type() == QOlmMessage::PreKey);
        for (size_t i = 0; i < olmSessions[senderKey].size(); i++) {
            auto& session = olmSessions[senderKey][i];
            const auto matches = session->matchesInboundSessionFrom(senderKey, message);
            if(std::holds_alternative<bool>(matches) && std::get<bool>(matches)) {
                qCDebug(E2EE) << "Found inbound session";
                const auto result = session->decrypt(message);
                if(std::holds_alternative<QString>(result)) {
                    q->database()->setOlmSessionLastReceived(QString(session->sessionId()), QDateTime::currentDateTime());
                    auto pickle = session->pickle(q->picklingMode());
                    if (std::holds_alternative<QByteArray>(pickle)) {
                        q->database()->updateOlmSession(senderKey, session->sessionId(), std::get<QByteArray>(pickle));
                    } else {
                        qCWarning(E2EE) << "Failed to pickle olm session.";
                    }
                    auto s = std::move(session);
                    olmSessions[senderKey].erase(olmSessions[senderKey].begin() + i);
                    olmSessions[senderKey].insert(olmSessions[senderKey].begin(), std::move(s));
                    return { std::get<QString>(result), olmSessions[senderKey][0]->sessionId() };
                } else {
                    qCDebug(E2EE) << "Failed to decrypt prekey message";
                    return {};
                }
            }
        }
        qCDebug(E2EE) << "Creating new inbound session";
        auto newSessionResult = olmAccount->createInboundSessionFrom(senderKey.toUtf8(), message);
        if(std::holds_alternative<QOlmError>(newSessionResult)) {
            qCWarning(E2EE) << "Failed to create inbound session for" << senderKey << std::get<QOlmError>(newSessionResult);
            return {};
        }
        auto newSession = std::move(std::get<QOlmSessionPtr>(newSessionResult));
        auto error = olmAccount->removeOneTimeKeys(newSession);
        if (error) {
            qWarning(E2EE) << "Failed to remove one time key for session" << newSession->sessionId();
        }
        const auto result = newSession->decrypt(message);
        QString sessionId = newSession->sessionId();
        saveSession(newSession, senderKey);
        olmSessions[senderKey].insert(olmSessions[senderKey].begin(), std::move(newSession));
        if(std::holds_alternative<QString>(result)) {
            return { std::get<QString>(result), sessionId };
        } else {
            qCDebug(E2EE) << "Failed to decrypt prekey message with new session";
            return {};
        }
=======
        if (auto pickleResult = session.pickle(picklingMode))
            q->database()->saveOlmSession(senderKey, session.sessionId(),
                                          *pickleResult,
                                          QDateTime::currentDateTime());
        else
            qCWarning(E2EE) << "Failed to pickle olm session. Error"
                            << pickleResult.error();
>>>>>>> 6308bff3
    }

    template <typename FnT>
    std::pair<QString, QString> doDecryptMessage(const QOlmSession& session,
                                                 const QOlmMessage& message,
                                                 FnT&& andThen) const
    {
<<<<<<< HEAD
        Q_ASSERT(message.type() == QOlmMessage::General);
        for (size_t i = 0; i < olmSessions[senderKey].size(); i++) {
            auto& session = olmSessions[senderKey][i];
            const auto result = session->decrypt(message);
            if(std::holds_alternative<QString>(result)) {
                q->database()->setOlmSessionLastReceived(QString(session->sessionId()), QDateTime::currentDateTime());
                auto pickle = session->pickle(q->picklingMode());
                if (std::holds_alternative<QByteArray>(pickle)) {
                    q->database()->updateOlmSession(senderKey, session->sessionId(), std::get<QByteArray>(pickle));
                } else {
                    qCWarning(E2EE) << "Failed to pickle olm session.";
                }
                auto s = std::move(session);
                olmSessions[senderKey].erase(olmSessions[senderKey].begin() + i);
                olmSessions[senderKey].insert(olmSessions[senderKey].begin(), std::move(s));
                return { std::get<QString>(result), olmSessions[senderKey][0]->sessionId() };
            }
=======
        const auto expectedMessage = session.decrypt(message);
        if (expectedMessage) {
            const auto result =
                std::make_pair(*expectedMessage, session.sessionId());
            andThen();
            return result;
>>>>>>> 6308bff3
        }
        const auto errorLine = message.type() == QOlmMessage::PreKey
                                   ? "Failed to decrypt prekey message:"
                                   : "Failed to decrypt message:";
        qCDebug(E2EE) << errorLine << expectedMessage.error();
        return {};
    }

    std::pair<QString, QString> sessionDecryptMessage(
        const QJsonObject& personalCipherObject, const QByteArray& senderKey)
    {
        const auto msgType = static_cast<QOlmMessage::Type>(
            personalCipherObject.value(TypeKeyL).toInt(-1));
        if (msgType != QOlmMessage::General && msgType != QOlmMessage::PreKey) {
            qCWarning(E2EE) << "Olm message has incorrect type" << msgType;
            return {};
        }
        QOlmMessage message {
            personalCipherObject.value(BodyKeyL).toString().toLatin1(), msgType
        };
        for (const auto& session : olmSessions[senderKey])
            if (msgType == QOlmMessage::General
                || session->matchesInboundSessionFrom(senderKey, message)) {
                return doDecryptMessage(*session, message, [this, &session] {
                    q->database()->setOlmSessionLastReceived(
                        session->sessionId(), QDateTime::currentDateTime());
                });
            }

        if (msgType == QOlmMessage::General) {
            qCWarning(E2EE) << "Failed to decrypt message";
            return {};
        }

        qCDebug(E2EE) << "Creating new inbound session"; // Pre-key messages only
        auto newSessionResult =
            olmAccount->createInboundSessionFrom(senderKey, message);
        if (!newSessionResult) {
            qCWarning(E2EE)
                << "Failed to create inbound session for" << senderKey
                << "with error" << newSessionResult.error();
            return {};
        }
        auto newSession = std::move(*newSessionResult);
        auto error = olmAccount->removeOneTimeKeys(*newSession);
        if (error) {
            qWarning(E2EE) << "Failed to remove one time key for session"
                           << newSession->sessionId();
            // Keep going though
        }
        return doDecryptMessage(
            *newSession, message, [this, &senderKey, &newSession] {
                saveSession(*newSession, senderKey);
                olmSessions[senderKey].push_back(std::move(newSession));
            });
    }
#endif

    std::pair<EventPtr, QString> sessionDecryptMessage(const EncryptedEvent& encryptedEvent)
    {
#ifndef Quotient_E2EE_ENABLED
        qCWarning(E2EE) << "End-to-end encryption (E2EE) support is turned off.";
        return {};
#else
        if (encryptedEvent.algorithm() != OlmV1Curve25519AesSha2AlgoKey)
            return {};

        const auto identityKey = olmAccount->identityKeys().curve25519;
        const auto personalCipherObject =
            encryptedEvent.ciphertext(identityKey);
        if (personalCipherObject.isEmpty()) {
            qCDebug(E2EE) << "Encrypted event is not for the current device";
            return {};
        }
        const auto [decrypted, olmSessionId] =
            sessionDecryptMessage(personalCipherObject,
                                  encryptedEvent.senderKey().toLatin1());
        if (decrypted.isEmpty()) {
            qCDebug(E2EE) << "Problem with new session from senderKey:"
                          << encryptedEvent.senderKey()
                          << olmAccount->oneTimeKeys().keys;
            return {};
        }

        auto&& decryptedEvent =
            fromJson<EventPtr>(QJsonDocument::fromJson(decrypted.toUtf8()));

        if (auto sender = decryptedEvent->fullJson()[SenderKeyL].toString();
                sender != encryptedEvent.senderId()) {
            qCWarning(E2EE) << "Found user" << sender
                          << "instead of sender" << encryptedEvent.senderId()
                          << "in Olm plaintext";
            return {};
        }

        auto query = database->prepareQuery(QStringLiteral("SELECT edKey FROM tracked_devices WHERE curveKey=:curveKey;"));
        query.bindValue(":curveKey", encryptedEvent.contentJson()["sender_key"].toString());
        database->execute(query);
        if (!query.next()) {
            qCWarning(E2EE) << "Received olm message from unknown device" << encryptedEvent.contentJson()["sender_key"].toString();
            return {};
        }
        auto edKey = decryptedEvent->fullJson()["keys"]["ed25519"].toString();
        if (edKey.isEmpty() || query.value(QStringLiteral("edKey")).toString() != edKey) {
            qCDebug(E2EE) << "Received olm message with invalid ed key";
            return {};
        }

        // TODO: keys to constants
        const auto decryptedEventObject = decryptedEvent->fullJson();
        const auto recipient = decryptedEventObject.value("recipient"_ls).toString();
        if (recipient != data->userId()) {
            qCDebug(E2EE) << "Found user" << recipient << "instead of us"
                          << data->userId() << "in Olm plaintext";
            return {};
        }
        const auto ourKey = decryptedEventObject.value("recipient_keys"_ls).toObject()
            .value(Ed25519Key).toString();
        if (ourKey != QString::fromUtf8(olmAccount->identityKeys().ed25519)) {
            qCDebug(E2EE) << "Found key" << ourKey
                          << "instead of ours own ed25519 key"
                          << olmAccount->identityKeys().ed25519
                          << "in Olm plaintext";
            return {};
        }

        return { std::move(decryptedEvent), olmSessionId };
#endif // Quotient_E2EE_ENABLED
    }
#ifdef Quotient_E2EE_ENABLED
    bool isKnownCurveKey(const QString& userId, const QString& curveKey) const;

    void loadOutdatedUserDevices();
    void saveDevicesList();
    void loadDevicesList();

    // This function assumes that an olm session with (user, device) exists
    std::pair<QOlmMessage::Type, QByteArray> olmEncryptMessage(
        const QString& userId, const QString& device,
        const QByteArray& message) const;
    bool createOlmSession(const QString& targetUserId,
                          const QString& targetDeviceId,
                          const OneTimeKeys &oneTimeKeyObject);
    QString curveKeyForUserDevice(const QString& userId,
                                  const QString& device) const;
    QString edKeyForUserDevice(const QString& userId,
                               const QString& device) const;
    QJsonObject encryptSessionKeyEvent(QJsonObject payloadJson,
                                       const QString& targetUserId,
                                       const QString& targetDeviceId) const;
#endif

    void saveAccessTokenToKeychain() const
    {
        qCDebug(MAIN) << "Saving access token to keychain for" << q->userId();
        auto job = new QKeychain::WritePasswordJob(qAppName());
        job->setAutoDelete(false);
        job->setKey(q->userId());
        job->setBinaryData(data->accessToken());
        job->start();
        //TODO error handling
    }

    void dropAccessToken()
    {
        qCDebug(MAIN) << "Removing access token from keychain for" << q->userId();
        auto job = new QKeychain::DeletePasswordJob(qAppName());
        job->setAutoDelete(true);
        job->setKey(q->userId());
        job->start();

        auto pickleJob = new QKeychain::DeletePasswordJob(qAppName());
        pickleJob->setAutoDelete(true);
        pickleJob->setKey(q->userId() + "-Pickle"_ls);
        pickleJob->start();
        //TODO error handling

        data->setToken({});
    }
};

Connection::Connection(const QUrl& server, QObject* parent)
    : QObject(parent)
    , d(makeImpl<Private>(std::make_unique<ConnectionData>(server)))
{
#ifdef Quotient_E2EE_ENABLED
    //connect(qApp, &QCoreApplication::aboutToQuit, this, &Connection::saveOlmAccount);
#endif
    d->q = this; // All d initialization should occur before this line
}

Connection::Connection(QObject* parent) : Connection({}, parent) {}

Connection::~Connection()
{
    qCDebug(MAIN) << "deconstructing connection object for" << userId();
    stopSync();
    Accounts.drop(this);
}

void Connection::resolveServer(const QString& mxid)
{
    if (isJobPending(d->resolverJob))
        d->resolverJob->abandon();

    auto maybeBaseUrl = QUrl::fromUserInput(serverPart(mxid));
    maybeBaseUrl.setScheme("https"); // Instead of the Qt-default "http"
    if (maybeBaseUrl.isEmpty() || !maybeBaseUrl.isValid()) {
        emit resolveError(tr("%1 is not a valid homeserver address")
                              .arg(maybeBaseUrl.toString()));
        return;
    }

    qCDebug(MAIN) << "Finding the server" << maybeBaseUrl.host();

    const auto& oldBaseUrl = d->data->baseUrl();
    d->data->setBaseUrl(maybeBaseUrl); // Temporarily set it for this one call
    d->resolverJob = callApi<GetWellknownJob>();
    // Connect to finished() to make sure baseUrl is restored in any case
    connect(d->resolverJob, &BaseJob::finished, this, [this, maybeBaseUrl, oldBaseUrl] {
        // Revert baseUrl so that setHomeserver() below triggers signals
        // in case the base URL actually changed
        d->data->setBaseUrl(oldBaseUrl);
        if (d->resolverJob->error() == BaseJob::Abandoned)
            return;

        if (d->resolverJob->error() != BaseJob::NotFound) {
            if (!d->resolverJob->status().good()) {
                qCWarning(MAIN)
                    << "Fetching .well-known file failed, FAIL_PROMPT";
                emit resolveError(tr("Failed resolving the homeserver"));
                return;
            }
            QUrl baseUrl { d->resolverJob->data().homeserver.baseUrl };
            if (baseUrl.isEmpty()) {
                qCWarning(MAIN) << "base_url not provided, FAIL_PROMPT";
                emit resolveError(
                    tr("The homeserver base URL is not provided"));
                return;
            }
            if (!baseUrl.isValid()) {
                qCWarning(MAIN) << "base_url invalid, FAIL_ERROR";
                emit resolveError(tr("The homeserver base URL is invalid"));
                return;
            }
            qCInfo(MAIN) << ".well-known URL for" << maybeBaseUrl.host() << "is"
                         << baseUrl.toString();
            setHomeserver(baseUrl);
        } else {
            qCInfo(MAIN) << "No .well-known file, using" << maybeBaseUrl
                         << "for base URL";
            setHomeserver(maybeBaseUrl);
        }
        Q_ASSERT(d->loginFlowsJob != nullptr); // Ensured by setHomeserver()
    });
}

inline UserIdentifier makeUserIdentifier(const QString& id)
{
    return { QStringLiteral("m.id.user"), { { QStringLiteral("user"), id } } };
}

inline UserIdentifier make3rdPartyIdentifier(const QString& medium,
                                             const QString& address)
{
    return { QStringLiteral("m.id.thirdparty"),
             { { QStringLiteral("medium"), medium },
               { QStringLiteral("address"), address } } };
}

void Connection::loginWithPassword(const QString& userId,
                                   const QString& password,
                                   const QString& initialDeviceName,
                                   const QString& deviceId)
{
    d->checkAndConnect(userId, [=,this] {
        d->loginToServer(LoginFlows::Password.type, makeUserIdentifier(userId),
                         password, /*token*/ "", deviceId, initialDeviceName);
    }, LoginFlows::Password);
}

SsoSession* Connection::prepareForSso(const QString& initialDeviceName,
                                      const QString& deviceId)
{
    return new SsoSession(this, initialDeviceName, deviceId);
}

void Connection::loginWithToken(const QByteArray& loginToken,
                                const QString& initialDeviceName,
                                const QString& deviceId)
{
    Q_ASSERT(d->data->baseUrl().isValid() && d->loginFlows.contains(LoginFlows::Token));
    d->loginToServer(LoginFlows::Token.type,
                     none /*user is encoded in loginToken*/, "" /*password*/,
                     loginToken, deviceId, initialDeviceName);
}

void Connection::assumeIdentity(const QString& mxId, const QString& accessToken,
                                const QString& deviceId)
{
    d->checkAndConnect(mxId, [this, mxId, accessToken, deviceId] {
        d->data->setToken(accessToken.toLatin1());
        d->data->setDeviceId(deviceId); // Can't we deduce this from access_token?
        auto* job = callApi<GetTokenOwnerJob>();
        connect(job, &BaseJob::success, this, [this, job, mxId] {
            if (mxId != job->userId())
                qCWarning(MAIN).nospace()
                    << "The access_token owner (" << job->userId()
                    << ") is different from passed MXID (" << mxId << ")!";
            d->completeSetup(job->userId());
        });
        connect(job, &BaseJob::failure, this, [this, job] {
            emit loginError(job->errorString(), job->rawDataSample());
        });
    });
}

void Connection::reloadCapabilities()
{
    d->capabilitiesJob = callApi<GetCapabilitiesJob>(BackgroundRequest);
    connect(d->capabilitiesJob, &BaseJob::success, this, [this] {
        d->capabilities = d->capabilitiesJob->capabilities();

        if (d->capabilities.roomVersions) {
            qCDebug(MAIN) << "Room versions:" << defaultRoomVersion()
                          << "is default, full list:" << availableRoomVersions();
            emit capabilitiesLoaded();
            for (auto* r: std::as_const(d->roomMap))
                r->checkVersion();
        } else
            qCWarning(MAIN)
                << "The server returned an empty set of supported versions;"
                   " disabling version upgrade recommendations to reduce noise";
    });
    connect(d->capabilitiesJob, &BaseJob::failure, this, [this] {
        if (d->capabilitiesJob->error() == BaseJob::IncorrectRequest)
            qCDebug(MAIN) << "Server doesn't support /capabilities;"
                             " version upgrade recommendations won't be issued";
    });
}

bool Connection::loadingCapabilities() const
{
    // (Ab)use the fact that room versions cannot be omitted after
    // the capabilities have been loaded (see reloadCapabilities() above).
    return !d->capabilities.roomVersions;
}

template <typename... LoginArgTs>
void Connection::Private::loginToServer(LoginArgTs&&... loginArgs)
{
    auto loginJob =
            q->callApi<LoginJob>(std::forward<LoginArgTs>(loginArgs)...);
    connect(loginJob, &BaseJob::success, q, [this, loginJob] {
        data->setToken(loginJob->accessToken().toLatin1());
        data->setDeviceId(loginJob->deviceId());
        completeSetup(loginJob->userId());
        saveAccessTokenToKeychain();
#ifdef Quotient_E2EE_ENABLED
        database->clear();
#endif
    });
    connect(loginJob, &BaseJob::failure, q, [this, loginJob] {
        emit q->loginError(loginJob->errorString(), loginJob->rawDataSample());
    });
}

void Connection::Private::completeSetup(const QString& mxId)
{
    data->setUserId(mxId);
    q->user(); // Creates a User object for the local user
    q->setObjectName(data->userId() % '/' % data->deviceId());
    qCDebug(MAIN) << "Using server" << data->baseUrl().toDisplayString()
                  << "by user" << data->userId()
                  << "from device" << data->deviceId();
    Accounts.add(q);
    connect(qApp, &QCoreApplication::aboutToQuit, q, &Connection::saveState);
#ifndef Quotient_E2EE_ENABLED
    qCWarning(E2EE) << "End-to-end encryption (E2EE) support is turned off.";
#else // Quotient_E2EE_ENABLED
    AccountSettings accountSettings(data->userId());

    QKeychain::ReadPasswordJob job(qAppName());
    job.setAutoDelete(false);
    job.setKey(accountSettings.userId() + QStringLiteral("-Pickle"));
    QEventLoop loop;
    QKeychain::ReadPasswordJob::connect(&job, &QKeychain::Job::finished, &loop, &QEventLoop::quit);
    job.start();
    loop.exec();

    if (job.error() == QKeychain::Error::EntryNotFound) {
        picklingMode = Encrypted { getRandom(128) };
        QKeychain::WritePasswordJob job(qAppName());
        job.setAutoDelete(false);
        job.setKey(accountSettings.userId() + QStringLiteral("-Pickle"));
        job.setBinaryData(std::get<Encrypted>(picklingMode).key);
        QEventLoop loop;
        QKeychain::WritePasswordJob::connect(&job, &QKeychain::Job::finished, &loop, &QEventLoop::quit);
        job.start();
        loop.exec();

        if (job.error()) {
            qCWarning(E2EE) << "Could not save pickling key to keychain: " << job.errorString();
        }
    } else if(job.error() != QKeychain::Error::NoError) {
        //TODO Error, do something
        qCWarning(E2EE) << "Error loading pickling key from keychain:" << job.error();
    } else {
        qCDebug(E2EE) << "Successfully loaded pickling key from keychain";
        picklingMode = Encrypted { job.binaryData() };
    }

    database = new Database(data->userId(), data->deviceId(), q);

    // init olmAccount
    olmAccount = std::make_unique<QOlmAccount>(data->userId(), data->deviceId(), q);
    connect(olmAccount.get(), &QOlmAccount::needsSave, q, &Connection::saveOlmAccount);

    loadSessions();

    if (database->accountPickle().isEmpty()) {
        // create new account and save unpickle data
        olmAccount->createNewAccount();
        auto job = q->callApi<UploadKeysJob>(olmAccount->deviceKeys());
        connect(job, &BaseJob::failure, q, [job]{
            qCWarning(E2EE) << "Failed to upload device keys:" << job->errorString();
        });
    } else {
        // account already existing
        auto pickle = database->accountPickle();
        olmAccount->unpickle(pickle, picklingMode);
    }
#endif // Quotient_E2EE_ENABLED
    emit q->stateChanged();
    emit q->connected();
    q->reloadCapabilities();
}

void Connection::Private::checkAndConnect(const QString& userId,
                                          const std::function<void()>& connectFn,
                                          const std::optional<LoginFlow>& flow)
{
    if (data->baseUrl().isValid() && (!flow || loginFlows.contains(*flow))) {
        connectFn();
        return;
    }
    // Not good to go, try to ascertain the homeserver URL and flows
    if (userId.startsWith('@') && userId.indexOf(':') != -1) {
        q->resolveServer(userId);
        if (flow)
            connectSingleShot(q, &Connection::loginFlowsChanged, q,
                [this, flow, connectFn] {
                    if (loginFlows.contains(*flow))
                        connectFn();
                    else
                        emit q->loginError(
                            tr("Unsupported login flow"),
                            tr("The homeserver at %1 does not support"
                               " the login flow '%2'")
                                .arg(data->baseUrl().toDisplayString(),
                                     flow->type));
                });
        else
            connectSingleShot(q, &Connection::homeserverChanged, q, connectFn);
    } else
        emit q->resolveError(tr("Please provide the fully-qualified user id"
                                " (such as @user:example.org) so that the"
                                " homeserver could be resolved; the current"
                                " homeserver URL(%1) is not good")
                             .arg(data->baseUrl().toDisplayString()));
}

void Connection::logout()
{
    // If there's an ongoing sync job, stop it (this also suspends sync loop)
    const auto wasSyncing = bool(d->syncJob);
    if (wasSyncing)
    {
        d->syncJob->abandon();
        d->syncJob = nullptr;
    }

    d->logoutJob = callApi<LogoutJob>();
    emit stateChanged(); // isLoggedIn() == false from now

    connect(d->logoutJob, &LogoutJob::finished, this, [this, wasSyncing] {
        if (d->logoutJob->status().good()
            || d->logoutJob->error() == BaseJob::Unauthorised
            || d->logoutJob->error() == BaseJob::ContentAccessError) {
            if (d->syncLoopConnection)
                disconnect(d->syncLoopConnection);
            SettingsGroup("Accounts").remove(userId());
            d->dropAccessToken();
            emit loggedOut();
            deleteLater();
        } else { // logout() somehow didn't proceed - restore the session state
            emit stateChanged();
            if (wasSyncing)
                syncLoopIteration(); // Resume sync loop (or a single sync)
        }
    });
}

void Connection::sync(int timeout)
{
    if (d->syncJob) {
        qCInfo(MAIN) << d->syncJob << "is already running";
        return;
    }
    if (!isLoggedIn()) {
        qCWarning(MAIN) << "Not logged in, not going to sync";
        return;
    }

    d->syncTimeout = timeout;
    Filter filter;
    filter.room.timeline.limit.emplace(100);
    filter.room.state.lazyLoadMembers.emplace(d->lazyLoading);
    auto job = d->syncJob =
        callApi<SyncJob>(BackgroundRequest, d->data->lastEvent(), filter,
                         timeout);
    connect(job, &SyncJob::success, this, [this, job] {
        onSyncSuccess(job->takeData());
        d->syncJob = nullptr;
        emit syncDone();
    });
    connect(job, &SyncJob::retryScheduled, this,
            [this, job](int retriesTaken, int nextInMilliseconds) {
                emit networkError(job->errorString(), job->rawDataSample(),
                                  retriesTaken, nextInMilliseconds);
            });
    connect(job, &SyncJob::failure, this, [this, job] {
        // SyncJob persists with retries on transient errors; if it fails,
        // there's likely something serious enough to stop the loop.
        stopSync();
        if (job->error() == BaseJob::Unauthorised) {
            qCWarning(SYNCJOB)
                << "Sync job failed with Unauthorised - login expired?";
            emit loginError(job->errorString(), job->rawDataSample());
        } else
            emit syncError(job->errorString(), job->rawDataSample());
    });
}

void Connection::syncLoop(int timeout)
{
    if (d->syncLoopConnection && d->syncTimeout == timeout) {
        qCInfo(MAIN) << "Attempt to run sync loop but there's one already "
                        "running; nothing will be done";
        return;
    }
    std::swap(d->syncTimeout, timeout);
    if (d->syncLoopConnection) {
        qCInfo(MAIN) << "Timeout for next syncs changed from"
                        << timeout << "to" << d->syncTimeout;
    } else {
        d->syncLoopConnection = connect(this, &Connection::syncDone,
                                        this, &Connection::syncLoopIteration,
                                        Qt::QueuedConnection);
        syncLoopIteration(); // initial sync to start the loop
    }
}

void Connection::syncLoopIteration()
{
    if (isLoggedIn())
        sync(d->syncTimeout);
    else
        qCInfo(MAIN) << "Logged out, sync loop will stop now";
}

QJsonObject toJson(const DirectChatsMap& directChats)
{
    QJsonObject json;
    for (auto it = directChats.begin(); it != directChats.end();) {
        QJsonArray roomIds;
        const auto* user = it.key();
        for (; it != directChats.end() && it.key() == user; ++it)
            roomIds.append(*it);
        json.insert(user->id(), roomIds);
    }
    return json;
}

void Connection::onSyncSuccess(SyncData&& data, bool fromCache)
{
#ifdef Quotient_E2EE_ENABLED
    d->oneTimeKeysCount = data.deviceOneTimeKeysCount();
    if (d->oneTimeKeysCount[SignedCurve25519Key] < 0.4 * d->olmAccount->maxNumberOfOneTimeKeys()
        && !d->isUploadingKeys) {
        d->isUploadingKeys = true;
        d->olmAccount->generateOneTimeKeys(
            d->olmAccount->maxNumberOfOneTimeKeys() / 2 - d->oneTimeKeysCount[SignedCurve25519Key]);
        auto keys = d->olmAccount->oneTimeKeys();
        auto job = d->olmAccount->createUploadKeyRequest(keys);
        run(job, ForegroundRequest);
        connect(job, &BaseJob::success, this,
                [this] { d->olmAccount->markKeysAsPublished(); });
        connect(job, &BaseJob::result, this,
                [this] { d->isUploadingKeys = false; });
    }
    if(d->firstSync) {
        d->loadDevicesList();
        d->firstSync = false;
    }

    d->consumeDevicesList(data.takeDevicesList());
#endif // Quotient_E2EE_ENABLED
    d->consumeToDeviceEvents(data.takeToDeviceEvents());
    d->data->setLastEvent(data.nextBatch());
    d->consumeRoomData(data.takeRoomData(), fromCache);
    d->consumeAccountData(data.takeAccountData());
    d->consumePresenceData(data.takePresenceData());
#ifdef Quotient_E2EE_ENABLED
    if(d->encryptionUpdateRequired) {
        d->loadOutdatedUserDevices();
        d->encryptionUpdateRequired = false;
    }
#endif
}

void Connection::Private::consumeRoomData(SyncDataList&& roomDataList,
                                          bool fromCache)
{
    for (auto&& roomData: roomDataList) {
        const auto forgetIdx = roomIdsToForget.indexOf(roomData.roomId);
        if (forgetIdx != -1) {
            roomIdsToForget.removeAt(forgetIdx);
            if (roomData.joinState == JoinState::Leave) {
                qDebug(MAIN)
                    << "Room" << roomData.roomId
                    << "has been forgotten, ignoring /sync response for it";
                continue;
            }
            qWarning(MAIN) << "Room" << roomData.roomId
                           << "has just been forgotten but /sync returned it in"
                           << terse << roomData.joinState
                           << "state - suspiciously fast turnaround";
        }
        if (auto* r = q->provideRoom(roomData.roomId, roomData.joinState)) {
            pendingStateRoomIds.removeOne(roomData.roomId);
            // Update rooms one by one, giving time to update the UI.
            QMetaObject::invokeMethod(
                r,
                [r, rd = std::move(roomData), fromCache] () mutable {
                    r->updateData(std::move(rd), fromCache);
                },
                Qt::QueuedConnection);
        }
    }
}

void Connection::Private::consumeAccountData(Events&& accountDataEvents)
{
    // After running this loop, the account data events not saved in
    // accountData (see the end of the loop body) are auto-cleaned away
    for (auto&& eventPtr: accountDataEvents) {
        switchOnType(*eventPtr,
            [this](const DirectChatEvent& dce) {
                // https://github.com/quotient-im/libQuotient/wiki/Handling-direct-chat-events
                const auto& usersToDCs = dce.usersToDirectChats();
                DirectChatsMap remoteRemovals =
                    remove_if(directChats, [&usersToDCs, this](auto it) {
                        return !(
                            usersToDCs.contains(it.key()->id(), it.value())
                            || dcLocalAdditions.contains(it.key(), it.value()));
                    });
                remove_if(directChatUsers, [&remoteRemovals](auto it) {
                    return remoteRemovals.contains(it.value(), it.key());
                });
                // Remove from dcLocalRemovals what the server already has.
                remove_if(dcLocalRemovals, [&remoteRemovals](auto it) {
                    return remoteRemovals.contains(it.key(), it.value());
                });
                if (MAIN().isDebugEnabled())
                    for (auto it = remoteRemovals.begin();
                         it != remoteRemovals.end(); ++it) {
                        qCDebug(MAIN)
                            << it.value() << "is no more a direct chat with"
                            << it.key()->id();
                    }

                DirectChatsMap remoteAdditions;
                for (auto it = usersToDCs.begin(); it != usersToDCs.end(); ++it) {
                    if (auto* u = q->user(it.key())) {
                        if (!directChats.contains(u, it.value())
                            && !dcLocalRemovals.contains(u, it.value())) {
                            Q_ASSERT(!directChatUsers.contains(it.value(), u));
                            remoteAdditions.insert(u, it.value());
                            directChats.insert(u, it.value());
                            directChatUsers.insert(it.value(), u);
                            qCDebug(MAIN) << "Marked room" << it.value()
                                          << "as a direct chat with" << u->id();
                        }
                    } else
                        qCWarning(MAIN)
                            << "Couldn't get a user object for" << it.key();
                }
                // Remove from dcLocalAdditions what the server already has.
                remove_if(dcLocalAdditions, [&remoteAdditions](auto it) {
                    return remoteAdditions.contains(it.key(), it.value());
                });
                if (!remoteAdditions.isEmpty() || !remoteRemovals.isEmpty())
                    emit q->directChatsListChanged(remoteAdditions,
                                                   remoteRemovals);
            },
            // catch-all, passing eventPtr for a possible take-over
            [this, &eventPtr](const Event& accountEvent) {
                if (is<IgnoredUsersEvent>(accountEvent))
                    qCDebug(MAIN)
                        << "Users ignored by" << data->userId() << "updated:"
                        << QStringList(q->ignoredUsers().values()).join(',');

                auto& currentData = accountData[accountEvent.matrixType()];
                // A polymorphic event-specific comparison might be a bit
                // more efficient; maaybe do it another day
                if (!currentData
                    || currentData->contentJson() != accountEvent.contentJson()) {
                    currentData = std::move(eventPtr);
                    qCDebug(MAIN) << "Updated account data of type"
                                  << currentData->matrixType();
                    emit q->accountDataChanged(currentData->matrixType());
                }
            });
    }
    if (!dcLocalAdditions.isEmpty() || !dcLocalRemovals.isEmpty()) {
        qDebug(MAIN) << "Sending updated direct chats to the server:"
                     << dcLocalRemovals.size() << "removal(s),"
                     << dcLocalAdditions.size() << "addition(s)";
        q->callApi<SetAccountDataJob>(data->userId(), QStringLiteral("m.direct"),
                                      toJson(directChats));
        dcLocalAdditions.clear();
        dcLocalRemovals.clear();
    }
}

void Connection::Private::consumePresenceData(Events&& presenceData)
{
    // To be implemented
}

void Connection::Private::consumeToDeviceEvents(Events&& toDeviceEvents)
{
#ifdef Quotient_E2EE_ENABLED
    if (!toDeviceEvents.empty()) {
        qCDebug(E2EE) << "Consuming" << toDeviceEvents.size()
                      << "to-device events";
        for (auto&& tdEvt : toDeviceEvents)
            if (auto&& event = eventCast<EncryptedEvent>(std::move(tdEvt))) {
                if (event->algorithm() != OlmV1Curve25519AesSha2AlgoKey) {
                    qCDebug(E2EE) << "Unsupported algorithm" << event->id()
                                  << "for event" << event->algorithm();
                    return;
                }
                if (isKnownCurveKey(event->senderId(), event->senderKey())) {
                    handleEncryptedToDeviceEvent(*event);
                    return;
                }
                trackedUsers += event->senderId();
                outdatedUsers += event->senderId();
                encryptionUpdateRequired = true;
                pendingEncryptedEvents.push_back(std::move(event));
            }
<<<<<<< HEAD
            trackedUsers += event.senderId();
            outdatedUsers += event.senderId();
            encryptionUpdateRequired = true;
            pendingEncryptedEvents.push_back(std::make_unique<EncryptedEvent>(event.fullJson()));
        }, [this](const KeyVerificationRequestEvent& event) {
            auto session = new KeyVerificationSession(q->userId(), event, q, false, q);
            emit q->newKeyVerificationSession(session);
        }, [this](const KeyVerificationReadyEvent& event) {
            emit q->incomingKeyVerificationReady(event);
        }, [this](const KeyVerificationStartEvent& event) {
            emit q->incomingKeyVerificationStart(event);
        }, [this](const KeyVerificationAcceptEvent& event) {
            emit q->incomingKeyVerificationAccept(event);
        }, [this](const KeyVerificationKeyEvent& event) {
            emit q->incomingKeyVerificationKey(event);
        }, [this](const KeyVerificationMacEvent& event) {
            emit q->incomingKeyVerificationMac(event);
        }, [this](const KeyVerificationDoneEvent& event) {
            emit q->incomingKeyVerificationDone(event);
        }, [this](const KeyVerificationCancelEvent& event) {
            emit q->incomingKeyVerificationCancel(event);
        });
=======
>>>>>>> 6308bff3
    }
#endif
}

#ifdef Quotient_E2EE_ENABLED
void Connection::Private::handleEncryptedToDeviceEvent(const EncryptedEvent& event)
{
    const auto [decryptedEvent, olmSessionId] = sessionDecryptMessage(event);
    if(!decryptedEvent) {
        qCWarning(E2EE) << "Failed to decrypt event" << event.id();
        return;
    }

    switchOnType(*decryptedEvent,
        [this, &event, olmSessionId = olmSessionId](const RoomKeyEvent& roomKeyEvent) {
            if (auto* detectedRoom = q->room(roomKeyEvent.roomId())) {
                detectedRoom->handleRoomKeyEvent(roomKeyEvent, event.senderId(), olmSessionId);
            } else {
                qCDebug(E2EE) << "Encrypted event room id" << roomKeyEvent.roomId()
                    << "is not found at the connection" << q->objectName();
            }
        }, [this](const KeyVerificationRequestEvent& event) {
            auto session = new KeyVerificationSession(q->userId(), event, q, true, q);
            emit q->newKeyVerificationSession(session);
        }, [this](const KeyVerificationReadyEvent& event) {
            emit q->incomingKeyVerificationReady(event);
        }, [this](const KeyVerificationStartEvent& event) {
            emit q->incomingKeyVerificationStart(event);
        }, [this](const KeyVerificationAcceptEvent& event) {
            emit q->incomingKeyVerificationAccept(event);
        }, [this](const KeyVerificationKeyEvent& event) {
            emit q->incomingKeyVerificationKey(event);
        }, [this](const KeyVerificationMacEvent& event) {
            emit q->incomingKeyVerificationMac(event);
        }, [this](const KeyVerificationDoneEvent& event) {
            emit q->incomingKeyVerificationDone(event);
        }, [this](const KeyVerificationCancelEvent& event) {
            emit q->incomingKeyVerificationCancel(event);
        }, [](const Event& evt) {
            qCWarning(E2EE) << "Skipping encrypted to_device event, type"
                        << evt.matrixType();
        });
}
#endif

void Connection::Private::consumeDevicesList(DevicesList&& devicesList)
{
#ifdef Quotient_E2EE_ENABLED
    bool hasNewOutdatedUser = false;
    for(const auto &changed : devicesList.changed) {
        if(trackedUsers.contains(changed)) {
            outdatedUsers += changed;
            hasNewOutdatedUser = true;
        }
    }
    for(const auto &left : devicesList.left) {
        trackedUsers -= left;
        outdatedUsers -= left;
        deviceKeys.remove(left);
    }
    if(hasNewOutdatedUser) {
        loadOutdatedUserDevices();
    }
#endif
}

void Connection::stopSync()
{
    // If there's a sync loop, break it
    disconnect(d->syncLoopConnection);
    if (d->syncJob) // If there's an ongoing sync job, stop it too
    {
        if (d->syncJob->status().code == BaseJob::Pending)
            d->syncJob->abandon();
        d->syncJob = nullptr;
    }
}

QString Connection::nextBatchToken() const { return d->data->lastEvent(); }

JoinRoomJob* Connection::joinRoom(const QString& roomAlias,
                                  const QStringList& serverNames)
{
    auto* const job = callApi<JoinRoomJob>(roomAlias, serverNames);
    // Upon completion, ensure a room object is created in case it hasn't come
    // with a sync yet. If the room object is not there, provideRoom() will
    // create it in Join state. finished() is used here instead of success()
    // to overtake clients that may add their own slots to finished().
    connect(job, &BaseJob::finished, this, [this, job] {
        if (job->status().good())
            provideRoom(job->roomId());
    });
    return job;
}

LeaveRoomJob* Connection::leaveRoom(Room* room)
{
    const auto& roomId = room->id();
    const auto job = callApi<LeaveRoomJob>(roomId);
    if (room->joinState() == JoinState::Invite) {
        // Workaround matrix-org/synapse#2181 - if the room is in invite state
        // the invite may have been cancelled but Synapse didn't send it in
        // `/sync`. See also #273 for the discussion in the library context.
        d->pendingStateRoomIds.push_back(roomId);
        connect(job, &LeaveRoomJob::success, this, [this, roomId] {
            if (d->pendingStateRoomIds.removeOne(roomId)) {
                qCDebug(MAIN) << "Forcing the room to Leave status";
                provideRoom(roomId, JoinState::Leave);
            }
        });
    }
    return job;
}

inline auto splitMediaId(const QString& mediaId)
{
    auto idParts = mediaId.split('/');
    Q_ASSERT_X(idParts.size() == 2, __FUNCTION__,
               ("'" + mediaId + "' doesn't look like 'serverName/localMediaId'")
                   .toLatin1());
    return idParts;
}

QUrl Connection::makeMediaUrl(QUrl mxcUrl) const
{
    Q_ASSERT(mxcUrl.scheme() == "mxc");
    QUrlQuery q(mxcUrl.query());
    q.addQueryItem(QStringLiteral("user_id"), userId());
    mxcUrl.setQuery(q);
    return mxcUrl;
}

MediaThumbnailJob* Connection::getThumbnail(const QString& mediaId,
                                            QSize requestedSize,
                                            RunningPolicy policy)
{
    auto idParts = splitMediaId(mediaId);
    return callApi<MediaThumbnailJob>(policy, idParts.front(), idParts.back(),
                                      requestedSize);
}

MediaThumbnailJob* Connection::getThumbnail(const QUrl& url, QSize requestedSize,
                                            RunningPolicy policy)
{
    return getThumbnail(url.authority() + url.path(), requestedSize, policy);
}

MediaThumbnailJob* Connection::getThumbnail(const QUrl& url, int requestedWidth,
                                            int requestedHeight,
                                            RunningPolicy policy)
{
    return getThumbnail(url, QSize(requestedWidth, requestedHeight), policy);
}

UploadContentJob*
Connection::uploadContent(QIODevice* contentSource, const QString& filename,
                          const QString& overrideContentType)
{
    Q_ASSERT(contentSource != nullptr);
    auto contentType = overrideContentType;
    if (contentType.isEmpty()) {
        contentType = QMimeDatabase()
                          .mimeTypeForFileNameAndData(filename, contentSource)
                          .name();
        if (!contentSource->open(QIODevice::ReadOnly)) {
            qCWarning(MAIN) << "Couldn't open content source" << filename
                            << "for reading:" << contentSource->errorString();
            return nullptr;
        }
    }
    return callApi<UploadContentJob>(contentSource, filename, contentType);
}

UploadContentJob* Connection::uploadFile(const QString& fileName,
                                         const QString& overrideContentType)
{
    auto sourceFile = new QFile(fileName);
    return uploadContent(sourceFile, QFileInfo(*sourceFile).fileName(),
                         overrideContentType);
}

GetContentJob* Connection::getContent(const QString& mediaId)
{
    auto idParts = splitMediaId(mediaId);
    return callApi<GetContentJob>(idParts.front(), idParts.back());
}

GetContentJob* Connection::getContent(const QUrl& url)
{
    return getContent(url.authority() + url.path());
}

DownloadFileJob* Connection::downloadFile(const QUrl& url,
                                          const QString& localFilename)
{
    auto mediaId = url.authority() + url.path();
    auto idParts = splitMediaId(mediaId);
    auto* job =
        callApi<DownloadFileJob>(idParts.front(), idParts.back(), localFilename);
    return job;
}

#ifdef Quotient_E2EE_ENABLED
DownloadFileJob* Connection::downloadFile(
    const QUrl& url, const EncryptedFileMetadata& fileMetadata,
    const QString& localFilename)
{
    auto mediaId = url.authority() + url.path();
    auto idParts = splitMediaId(mediaId);
    return callApi<DownloadFileJob>(idParts.front(), idParts.back(),
                                    fileMetadata, localFilename);
}
#endif

CreateRoomJob*
Connection::createRoom(RoomVisibility visibility, const QString& alias,
                       const QString& name, const QString& topic,
                       QStringList invites, const QString& presetName,
                       const QString& roomVersion, bool isDirect,
                       const QVector<CreateRoomJob::StateEvent>& initialState,
                       const QVector<CreateRoomJob::Invite3pid>& invite3pids,
                       const QJsonObject& creationContent)
{
    invites.removeOne(userId()); // The creator is by definition in the room
    auto job = callApi<CreateRoomJob>(visibility == PublishRoom
                                          ? QStringLiteral("public")
                                          : QStringLiteral("private"),
                                      alias, name, topic, invites, invite3pids,
                                      roomVersion, creationContent,
                                      initialState, presetName, isDirect);
    connect(job, &BaseJob::success, this, [this, job, invites, isDirect] {
        auto* room = provideRoom(job->roomId(), JoinState::Join);
        if (!room) {
            Q_ASSERT_X(room, "Connection::createRoom",
                       "Failed to create a room");
            return;
        }
        emit createdRoom(room);
        if (isDirect)
            for (const auto& i : invites)
                addToDirectChats(room, user(i));
    });
    return job;
}

void Connection::requestDirectChat(const QString& userId)
{
    doInDirectChat(userId, [this](Room* r) { emit directChatAvailable(r); });
}

void Connection::requestDirectChat(User* u)
{
    doInDirectChat(u, [this](Room* r) { emit directChatAvailable(r); });
}

void Connection::doInDirectChat(const QString& userId,
                                const std::function<void(Room*)>& operation)
{
    if (auto* u = user(userId))
        doInDirectChat(u, operation);
    else
        qCCritical(MAIN)
            << "Connection::doInDirectChat: Couldn't get a user object for"
            << userId;
}

void Connection::doInDirectChat(User* u,
                                const std::function<void(Room*)>& operation)
{
    Q_ASSERT(u);
    const auto& otherUserId = u->id();
    // There can be more than one DC; find the first valid (existing and
    // not left), and delete inexistent (forgotten?) ones along the way.
    DirectChatsMap removals;
    for (auto it = d->directChats.constFind(u);
         it != d->directChats.cend() && it.key() == u; ++it) {
        const auto& roomId = *it;
        if (auto r = room(roomId, JoinState::Join)) {
            Q_ASSERT(r->id() == roomId);
            // A direct chat with yourself should only involve yourself :)
            if (otherUserId == userId() && r->totalMemberCount() > 1)
                continue;
            qCDebug(MAIN) << "Requested direct chat with" << otherUserId
                          << "is already available as" << r->id();
            operation(r);
            return;
        }
        if (auto ir = invitation(roomId)) {
            Q_ASSERT(ir->id() == roomId);
            auto j = joinRoom(ir->id());
            connect(j, &BaseJob::success, this,
                    [this, roomId, otherUserId, operation] {
                        qCDebug(MAIN)
                            << "Joined the already invited direct chat with"
                            << otherUserId << "as" << roomId;
                        operation(room(roomId, JoinState::Join));
                    });
            return;
        }
        // Avoid reusing previously left chats but don't remove them
        // from direct chat maps, either.
        if (room(roomId, JoinState::Leave))
            continue;

        qCWarning(MAIN) << "Direct chat with" << otherUserId << "known as room"
                        << roomId << "is not valid and will be discarded";
        // Postpone actual deletion until we finish iterating d->directChats.
        removals.insert(it.key(), it.value());
        // Add to the list of updates to send to the server upon the next sync.
        d->dcLocalRemovals.insert(it.key(), it.value());
    }
    if (!removals.isEmpty()) {
        for (auto it = removals.cbegin(); it != removals.cend(); ++it) {
            d->directChats.remove(it.key(), it.value());
            d->directChatUsers.remove(it.value(),
                                      const_cast<User*>(it.key())); // FIXME
        }
        emit directChatsListChanged({}, removals);
    }

    auto j = createDirectChat(otherUserId);
    connect(j, &BaseJob::success, this, [this, j, otherUserId, operation] {
        qCDebug(MAIN) << "Direct chat with" << otherUserId << "has been created as"
                      << j->roomId();
        operation(room(j->roomId(), JoinState::Join));
    });
}

CreateRoomJob* Connection::createDirectChat(const QString& userId,
                                            const QString& topic,
                                            const QString& name)
{
    return createRoom(UnpublishRoom, {}, name, topic, { userId },
                      QStringLiteral("trusted_private_chat"), {}, true);
}

ForgetRoomJob* Connection::forgetRoom(const QString& id)
{
    // To forget is hard :) First we should ensure the local user is not
    // in the room (by leaving it, if necessary); once it's done, the /forget
    // endpoint can be called; and once this is through, the local Room object
    // (if any existed) is deleted. At the same time, we still have to
    // (basically immediately) return a pointer to ForgetRoomJob. Therefore
    // a ForgetRoomJob is created in advance and can be returned in a probably
    // not-yet-started state (it will start once /leave completes).
    auto forgetJob = new ForgetRoomJob(id);
    auto room = d->roomMap.value({ id, false });
    if (!room)
        room = d->roomMap.value({ id, true });
    if (room && room->joinState() != JoinState::Leave) {
        auto leaveJob = leaveRoom(room);
        connect(leaveJob, &BaseJob::result, this,
                [this, leaveJob, forgetJob, room] {
                    if (leaveJob->error() == BaseJob::Success
                        || leaveJob->error() == BaseJob::NotFound) {
                        run(forgetJob);
                        // If the matching /sync response hasn't arrived yet,
                        // mark the room for explicit deletion
                        if (room->joinState() != JoinState::Leave)
                            d->roomIdsToForget.push_back(room->id());
                    } else {
                        qCWarning(MAIN).nospace()
                            << "Error leaving room " << room->objectName()
                            << ": " << leaveJob->errorString();
                        forgetJob->abandon();
                    }
                });
        connect(leaveJob, &BaseJob::failure, forgetJob, &BaseJob::abandon);
    } else
        run(forgetJob);
    connect(forgetJob, &BaseJob::result, this, [this, id, forgetJob] {
        // Leave room in case of success, or room not known by server
        if (forgetJob->error() == BaseJob::Success
            || forgetJob->error() == BaseJob::NotFound)
            d->removeRoom(id); // Delete the room from roomMap
        else
            qCWarning(MAIN).nospace() << "Error forgetting room " << id << ": "
                                      << forgetJob->errorString();
    });
    return forgetJob;
}

<<<<<<< HEAD
SendToDeviceJob*
Connection::sendToDevices(const QString& eventType,
                          const UsersToDevicesToEvents& eventsMap)
{
    QHash<QString, QHash<QString, QJsonObject>> json;
    json.reserve(int(eventsMap.size()));
    std::for_each(eventsMap.begin(), eventsMap.end(),
                  [&json](const auto& userTodevicesToEvents) {
                      auto& jsonUser = json[userTodevicesToEvents.first];
                      const auto& devicesToEvents = userTodevicesToEvents.second;
                      std::for_each(devicesToEvents.begin(),
                                    devicesToEvents.end(),
                                    [&jsonUser](const auto& deviceToEvents) {
                                        jsonUser.insert(
                                            deviceToEvents.first,
                                            deviceToEvents.second->contentJson());
                                    });
                  });
=======
SendToDeviceJob* Connection::sendToDevices(
    const QString& eventType, const UsersToDevicesToContent& contents)
{
>>>>>>> 6308bff3
    return callApi<SendToDeviceJob>(BackgroundRequest, eventType,
                                    generateTxnId(), contents);
}

SendMessageJob* Connection::sendMessage(const QString& roomId,
                                        const RoomEvent& event)
{
    const auto txnId = event.transactionId().isEmpty() ? generateTxnId()
                                                       : event.transactionId();
    return callApi<SendMessageJob>(roomId, event.matrixType(), txnId,
                                   event.contentJson());
}

QUrl Connection::homeserver() const { return d->data->baseUrl(); }

QString Connection::domain() const { return userId().section(':', 1); }

bool Connection::isUsable() const { return !loginFlows().isEmpty(); }

QVector<GetLoginFlowsJob::LoginFlow> Connection::loginFlows() const
{
    return d->loginFlows;
}

bool Connection::supportsPasswordAuth() const
{
    return d->loginFlows.contains(LoginFlows::Password);
}

bool Connection::supportsSso() const
{
    return d->loginFlows.contains(LoginFlows::SSO);
}

Room* Connection::room(const QString& roomId, JoinStates states) const
{
    Room* room = d->roomMap.value({ roomId, false }, nullptr);
    if (states.testFlag(JoinState::Join) && room
        && room->joinState() == JoinState::Join)
        return room;

    if (states.testFlag(JoinState::Invite))
        if (Room* invRoom = invitation(roomId))
            return invRoom;

    if (states.testFlag(JoinState::Leave) && room
        && room->joinState() == JoinState::Leave)
        return room;

    return nullptr;
}

Room* Connection::roomByAlias(const QString& roomAlias, JoinStates states) const
{
    const auto id = d->roomAliasMap.value(roomAlias);
    if (!id.isEmpty())
        return room(id, states);

    qCWarning(MAIN) << "Room for alias" << roomAlias
                    << "is not found under account" << userId();
    return nullptr;
}

void Connection::updateRoomAliases(const QString& roomId,
                                   const QStringList& previousRoomAliases,
                                   const QStringList& roomAliases)
{
    for (const auto& a : previousRoomAliases)
        if (d->roomAliasMap.remove(a) == 0)
            qCWarning(MAIN) << "Alias" << a << "is not found (already deleted?)";

    for (const auto& a : roomAliases) {
        auto& mappedId = d->roomAliasMap[a];
        if (!mappedId.isEmpty()) {
            if (mappedId == roomId)
                qCDebug(MAIN)
                    << "Alias" << a << "is already mapped to" << roomId;
            else
                qCWarning(MAIN) << "Alias" << a << "will be force-remapped from"
                                << mappedId << "to" << roomId;
        }
        mappedId = roomId;
    }
}

Room* Connection::invitation(const QString& roomId) const
{
    return d->roomMap.value({ roomId, true }, nullptr);
}

User* Connection::user(const QString& uId)
{
    if (uId.isEmpty())
        return nullptr;
    if (const auto v = d->userMap.value(uId, nullptr))
        return v;
    // Before creating a user object, check that the user id is well-formed
    // (it's faster to just do a lookup above before validation)
    if (!uId.startsWith('@') || serverPart(uId).isEmpty()) {
        qCCritical(MAIN) << "Malformed userId:" << uId;
        return nullptr;
    }
    auto* user = userFactory()(this, uId);
    d->userMap.insert(uId, user);
    emit newUser(user);
    return user;
}

const User* Connection::user() const
{
    return d->userMap.value(userId(), nullptr);
}

User* Connection::user() { return user(userId()); }

QString Connection::userId() const { return d->data->userId(); }

QString Connection::deviceId() const { return d->data->deviceId(); }

QByteArray Connection::accessToken() const
{
    // The logout job needs access token to do its job; so the token is
    // kept inside d->data but no more exposed to the outside world.
    return isJobPending(d->logoutJob) ? QByteArray() : d->data->accessToken();
}

bool Connection::isLoggedIn() const { return !accessToken().isEmpty(); }

#ifdef Quotient_E2EE_ENABLED
QOlmAccount *Connection::olmAccount() const
{
    return d->olmAccount.get();
}
#endif // Quotient_E2EE_ENABLED

SyncJob* Connection::syncJob() const { return d->syncJob; }

int Connection::millisToReconnect() const
{
    return d->syncJob ? d->syncJob->millisToRetry() : 0;
}

QVector<Room*> Connection::allRooms() const
{
    QVector<Room*> result;
    result.resize(d->roomMap.size());
    std::copy(d->roomMap.cbegin(), d->roomMap.cend(), result.begin());
    return result;
}

QVector<Room*> Connection::rooms(JoinStates joinStates) const
{
    QVector<Room*> result;
    for (auto* r: qAsConst(d->roomMap))
        if (joinStates.testFlag(r->joinState()))
            result.push_back(r);
    return result;
}

int Connection::roomsCount(JoinStates joinStates) const
{
    // Using int to maintain compatibility with QML
    // (consider also that QHash<>::size() returns int anyway).
    return int(std::count_if(d->roomMap.cbegin(), d->roomMap.cend(),
                             [joinStates](Room* r) {
                                 return joinStates.testFlag(r->joinState());
                             }));
}

bool Connection::hasAccountData(const QString& type) const
{
    return d->accountData.find(type) != d->accountData.cend();
}

const EventPtr& Connection::accountData(const QString& type) const
{
    static EventPtr NoEventPtr {};
    auto it = d->accountData.find(type);
    return it == d->accountData.end() ? NoEventPtr : it->second;
}

QJsonObject Connection::accountDataJson(const QString& type) const
{
    const auto& eventPtr = accountData(type);
    return eventPtr ? eventPtr->contentJson() : QJsonObject();
}

void Connection::setAccountData(EventPtr&& event)
{
    d->packAndSendAccountData(std::move(event));
}

void Connection::setAccountData(const QString& type, const QJsonObject& content)
{
    d->packAndSendAccountData(loadEvent<Event>(type, content));
}

QHash<QString, QVector<Room*>> Connection::tagsToRooms() const
{
    QHash<QString, QVector<Room*>> result;
    for (auto* r : qAsConst(d->roomMap)) {
        const auto& tagNames = r->tagNames();
        for (const auto& tagName : tagNames)
            result[tagName].push_back(r);
    }
    for (auto it = result.begin(); it != result.end(); ++it)
        std::sort(it->begin(), it->end(), [t = it.key()](Room* r1, Room* r2) {
            return r1->tags().value(t) < r2->tags().value(t);
        });
    return result;
}

QStringList Connection::tagNames() const
{
    QStringList tags({ FavouriteTag });
    for (auto* r : qAsConst(d->roomMap)) {
        const auto& tagNames = r->tagNames();
        for (const auto& tag : tagNames)
            if (tag != LowPriorityTag && !tags.contains(tag))
                tags.push_back(tag);
    }
    tags.push_back(LowPriorityTag);
    return tags;
}

QVector<Room*> Connection::roomsWithTag(const QString& tagName) const
{
    QVector<Room*> rooms;
    std::copy_if(d->roomMap.cbegin(), d->roomMap.cend(),
                 std::back_inserter(rooms),
                 [&tagName](Room* r) { return r->tags().contains(tagName); });
    return rooms;
}

DirectChatsMap Connection::directChats() const
{
    return d->directChats;
}

// Removes room with given id from roomMap
void Connection::Private::removeRoom(const QString& roomId)
{
    for (auto f : { false, true })
        if (auto r = roomMap.take({ roomId, f })) {
            qCDebug(MAIN) << "Room" << r->objectName() << "in state" << terse
                          << r->joinState() << "will be deleted";
            emit r->beforeDestruction(r);
            r->deleteLater();
        }
}

void Connection::addToDirectChats(const Room* room, User* user)
{
    Q_ASSERT(room != nullptr && user != nullptr);
    if (d->directChats.contains(user, room->id()))
        return;
    Q_ASSERT(!d->directChatUsers.contains(room->id(), user));
    d->directChats.insert(user, room->id());
    d->directChatUsers.insert(room->id(), user);
    d->dcLocalAdditions.insert(user, room->id());
    emit directChatsListChanged({ { user, room->id() } }, {});
}

void Connection::removeFromDirectChats(const QString& roomId, User* user)
{
    Q_ASSERT(!roomId.isEmpty());
    if ((user != nullptr && !d->directChats.contains(user, roomId))
        || d->directChats.key(roomId) == nullptr)
        return;

    DirectChatsMap removals;
    if (user != nullptr) {
        d->directChats.remove(user, roomId);
        d->directChatUsers.remove(roomId, user);
        removals.insert(user, roomId);
        d->dcLocalRemovals.insert(user, roomId);
    } else {
        removals = remove_if(d->directChats,
                            [&roomId](auto it) { return it.value() == roomId; });
        d->directChatUsers.remove(roomId);
        d->dcLocalRemovals += removals;
    }
    emit directChatsListChanged({}, removals);
}

bool Connection::isDirectChat(const QString& roomId) const
{
    return d->directChatUsers.contains(roomId);
}

QList<User*> Connection::directChatUsers(const Room* room) const
{
    Q_ASSERT(room != nullptr);
    return d->directChatUsers.values(room->id());
}

bool Connection::isIgnored(const User* user) const
{
    return ignoredUsers().contains(user->id());
}

IgnoredUsersList Connection::ignoredUsers() const
{
    const auto* event = accountData<IgnoredUsersEvent>();
    return event ? event->ignored_users() : IgnoredUsersList();
}

void Connection::addToIgnoredUsers(const User* user)
{
    Q_ASSERT(user != nullptr);

    auto ignoreList = ignoredUsers();
    if (!ignoreList.contains(user->id())) {
        ignoreList.insert(user->id());
        d->packAndSendAccountData<IgnoredUsersEvent>(ignoreList);
        emit ignoredUsersListChanged({ { user->id() } }, {});
    }
}

void Connection::removeFromIgnoredUsers(const User* user)
{
    Q_ASSERT(user != nullptr);

    auto ignoreList = ignoredUsers();
    if (ignoreList.remove(user->id()) != 0) {
        d->packAndSendAccountData<IgnoredUsersEvent>(ignoreList);
        emit ignoredUsersListChanged({}, { { user->id() } });
    }
}

QMap<QString, User*> Connection::users() const { return d->userMap; }

const ConnectionData* Connection::connectionData() const
{
    return d->data.get();
}

Room* Connection::provideRoom(const QString& id, Omittable<JoinState> joinState)
{
    // TODO: This whole function is a strong case for a RoomManager class.
    Q_ASSERT_X(!id.isEmpty(), __FUNCTION__, "Empty room id");

    // If joinState is empty, all joinState == comparisons below are false.
    const std::pair roomKey { id, joinState == JoinState::Invite };
    auto* room = d->roomMap.value(roomKey, nullptr);
    if (room) {
        // Leave is a special case because in transition (5a) (see the .h file)
        // joinState == room->joinState but we still have to preempt the Invite
        // and emit a signal. For Invite and Join, there's no such problem.
        if (room->joinState() == joinState && joinState != JoinState::Leave)
            return room;
    } else if (!joinState) {
        // No Join and Leave, maybe Invite?
        room = d->roomMap.value({ id, true }, nullptr);
        if (room)
            return room;
        // No Invite either, setup a new room object in Join state
        joinState = JoinState::Join;
    }

    if (!room) {
        Q_ASSERT(joinState.has_value());
        room = roomFactory()(this, id, *joinState);
        if (!room) {
            qCCritical(MAIN) << "Failed to create a room" << id;
            return nullptr;
        }
        d->roomMap.insert(roomKey, room);
        connect(room, &Room::beforeDestruction, this,
                &Connection::aboutToDeleteRoom);
        connect(room, &Room::baseStateLoaded, this, [this, room] {
            emit loadedRoomState(room);
            if (d->capabilities.roomVersions)
                room->checkVersion();
            // Otherwise, the version will be checked in reloadCapabilities()
        });
        emit newRoom(room);
    }
    if (!joinState)
        return room;

    if (*joinState == JoinState::Invite) {
        // prev is either Leave or nullptr
        auto* prev = d->roomMap.value({ id, false }, nullptr);
        emit invitedRoom(room, prev);
    } else {
        room->setJoinState(*joinState);
        // Preempt the Invite room (if any) with a room in Join/Leave state.
        auto* prevInvite = d->roomMap.take({ id, true });
        if (*joinState == JoinState::Join)
            emit joinedRoom(room, prevInvite);
        else if (*joinState == JoinState::Leave)
            emit leftRoom(room, prevInvite);
        if (prevInvite) {
            const auto dcUsers = prevInvite->directChatUsers();
            for (auto* u : dcUsers)
                addToDirectChats(room, u);
            qCDebug(MAIN) << "Deleting Invite state for room"
                          << prevInvite->id();
            emit prevInvite->beforeDestruction(prevInvite);
            prevInvite->deleteLater();
        }
    }

    return room;
}

void Connection::setRoomFactory(room_factory_t f)
{
    _roomFactory = std::move(f);
}

void Connection::setUserFactory(user_factory_t f)
{
    _userFactory = std::move(f);
}

room_factory_t Connection::roomFactory() { return _roomFactory; }

user_factory_t Connection::userFactory() { return _userFactory; }

room_factory_t Connection::_roomFactory = defaultRoomFactory<>;
user_factory_t Connection::_userFactory = defaultUserFactory<>;

QByteArray Connection::generateTxnId() const
{
    return d->data->generateTxnId();
}

void Connection::setHomeserver(const QUrl& url)
{
    if (isJobPending(d->resolverJob))
        d->resolverJob->abandon();
    if (isJobPending(d->loginFlowsJob))
        d->loginFlowsJob->abandon();
    d->loginFlows.clear();

    if (homeserver() != url) {
        d->data->setBaseUrl(url);
        emit homeserverChanged(homeserver());
    }

    // Whenever a homeserver is updated, retrieve available login flows from it
    d->loginFlowsJob = callApi<GetLoginFlowsJob>(BackgroundRequest);
    connect(d->loginFlowsJob, &BaseJob::result, this, [this] {
        if (d->loginFlowsJob->status().good())
            d->loginFlows = d->loginFlowsJob->flows();
        else
            d->loginFlows.clear();
        emit loginFlowsChanged();
    });
}

void Connection::saveRoomState(Room* r) const
{
    Q_ASSERT(r);
    if (!d->cacheState)
        return;

    QFile outRoomFile { stateCacheDir().filePath(
        SyncData::fileNameForRoom(r->id())) };
    if (outRoomFile.open(QFile::WriteOnly)) {
        const auto data =
            d->cacheToBinary
                ? QCborValue::fromJsonValue(r->toJson()).toCbor()
                : QJsonDocument(r->toJson()).toJson(QJsonDocument::Compact);
        outRoomFile.write(data.data(), data.size());
        qCDebug(MAIN) << "Room state cache saved to" << outRoomFile.fileName();
    } else {
        qCWarning(MAIN) << "Error opening" << outRoomFile.fileName() << ":"
                        << outRoomFile.errorString();
    }
}

void Connection::saveState() const
{
    if (!d->cacheState)
        return;

    QElapsedTimer et;
    et.start();

    QFile outFile { d->topLevelStatePath() };
    if (!outFile.open(QFile::WriteOnly)) {
        qCWarning(MAIN) << "Error opening" << outFile.fileName() << ":"
                        << outFile.errorString();
        qCWarning(MAIN) << "Caching the rooms state disabled";
        d->cacheState = false;
        return;
    }

    QJsonObject rootObj {
        { QStringLiteral("cache_version"),
          QJsonObject {
              { QStringLiteral("major"), SyncData::cacheVersion().first },
              { QStringLiteral("minor"), SyncData::cacheVersion().second } } }
    };
    {
        QJsonObject roomsJson;
        QJsonObject inviteRoomsJson;
        for (const auto* r: qAsConst(d->roomMap)) {
            if (r->joinState() == JoinState::Leave)
                continue;
            (r->joinState() == JoinState::Invite ? inviteRoomsJson : roomsJson)
                .insert(r->id(), QJsonValue::Null);
        }

        QJsonObject roomObj;
        if (!roomsJson.isEmpty())
            roomObj.insert(QStringLiteral("join"), roomsJson);
        if (!inviteRoomsJson.isEmpty())
            roomObj.insert(QStringLiteral("invite"), inviteRoomsJson);

        rootObj.insert(QStringLiteral("next_batch"), d->data->lastEvent());
        rootObj.insert(QStringLiteral("rooms"), roomObj);
    }
    {
        QJsonArray accountDataEvents {
            Event::basicJson(QStringLiteral("m.direct"), toJson(d->directChats))
        };
        for (const auto& e : d->accountData)
            accountDataEvents.append(
                Event::basicJson(e.first, e.second->contentJson()));

        rootObj.insert(QStringLiteral("account_data"),
                       QJsonObject {
                           { QStringLiteral("events"), accountDataEvents } });
    }
#ifdef Quotient_E2EE_ENABLED
    {
        QJsonObject keysJson = toJson(d->oneTimeKeysCount);
        rootObj.insert(QStringLiteral("device_one_time_keys_count"), keysJson);
    }
#endif

    const auto data =
        d->cacheToBinary ? QCborValue::fromJsonValue(rootObj).toCbor()
                         : QJsonDocument(rootObj).toJson(QJsonDocument::Compact);
    qCDebug(PROFILER) << "Cache for" << userId() << "generated in" << et;

    outFile.write(data.data(), data.size());
    qCDebug(MAIN) << "State cache saved to" << outFile.fileName();
}

void Connection::loadState()
{
    if (!d->cacheState)
        return;

    QElapsedTimer et;
    et.start();

    SyncData sync { d->topLevelStatePath() };
    if (sync.nextBatch().isEmpty()) // No token means no cache by definition
        return;

    if (!sync.unresolvedRooms().isEmpty()) {
        qCWarning(MAIN) << "State cache incomplete, discarding";
        return;
    }
    // TODO: to handle load failures, instead of the above block:
    // 1. Do initial sync on failed rooms without saving the nextBatch token
    // 2. Do the sync across all rooms as normal
    onSyncSuccess(std::move(sync), true);
    qCDebug(PROFILER) << "*** Cached state for" << userId() << "loaded in" << et;
}

QString Connection::stateCachePath() const
{
    return stateCacheDir().path() % '/';
}

QDir Connection::stateCacheDir() const
{
    auto safeUserId = userId();
    safeUserId.replace(':', '_');
    return cacheLocation(safeUserId);
}

bool Connection::cacheState() const { return d->cacheState; }

void Connection::setCacheState(bool newValue)
{
    if (d->cacheState != newValue) {
        d->cacheState = newValue;
        emit cacheStateChanged();
    }
}

bool Connection::lazyLoading() const { return d->lazyLoading; }

void Connection::setLazyLoading(bool newValue)
{
    if (d->lazyLoading != newValue) {
        d->lazyLoading = newValue;
        emit lazyLoadingChanged();
    }
}

BaseJob* Connection::run(BaseJob* job, RunningPolicy runningPolicy)
{
    // Reparent to protect from #397, #398 and to prevent BaseJob* from being
    // garbage-collected if made by or returned to QML/JavaScript.
    job->setParent(this);
    connect(job, &BaseJob::failure, this, &Connection::requestFailed);
    job->initiate(d->data.get(), runningPolicy & BackgroundRequest);
    return job;
}

void Connection::getTurnServers()
{
    auto job = callApi<GetTurnServerJob>();
    connect(job, &GetTurnServerJob::success, this,
            [this,job] { emit turnServersChanged(job->data()); });
}

const QString Connection::SupportedRoomVersion::StableTag =
    QStringLiteral("stable");

QString Connection::defaultRoomVersion() const
{
    return d->capabilities.roomVersions
               ? d->capabilities.roomVersions->defaultVersion
               : QString();
}

QStringList Connection::stableRoomVersions() const
{
    QStringList l;
    if (d->capabilities.roomVersions) {
        const auto& allVersions = d->capabilities.roomVersions->available;
        for (auto it = allVersions.begin(); it != allVersions.end(); ++it)
            if (it.value() == SupportedRoomVersion::StableTag)
                l.push_back(it.key());
    }
    return l;
}

bool Connection::canChangePassword() const
{
    // By default assume we can
    return d->capabilities.changePassword
           ? d->capabilities.changePassword->enabled
           : true;
}

inline bool roomVersionLess(const Connection::SupportedRoomVersion& v1,
                            const Connection::SupportedRoomVersion& v2)
{
    bool ok1 = false, ok2 = false;
    const auto vNum1 = v1.id.toFloat(&ok1);
    const auto vNum2 = v2.id.toFloat(&ok2);
    return ok1 && ok2 ? vNum1 < vNum2 : v1.id < v2.id;
}

QVector<Connection::SupportedRoomVersion> Connection::availableRoomVersions() const
{
    QVector<SupportedRoomVersion> result;
    if (d->capabilities.roomVersions) {
        const auto& allVersions = d->capabilities.roomVersions->available;
        result.reserve(allVersions.size());
        for (auto it = allVersions.begin(); it != allVersions.end(); ++it)
            result.push_back({ it.key(), it.value() });
        // Put stable versions over unstable; within each group,
        // sort numeric versions as numbers, the rest as strings.
        const auto mid =
            std::partition(result.begin(), result.end(),
                           std::mem_fn(&SupportedRoomVersion::isStable));
        std::sort(result.begin(), mid, roomVersionLess);
        std::sort(mid, result.end(), roomVersionLess);
    }
    return result;
}

#ifdef Quotient_E2EE_ENABLED
void Connection::Private::loadOutdatedUserDevices()
{
    QHash<QString, QStringList> users;
    for(const auto &user : outdatedUsers) {
        users[user] += QStringList();
    }
    if(currentQueryKeysJob) {
        currentQueryKeysJob->abandon();
        currentQueryKeysJob = nullptr;
    }
    auto queryKeysJob = q->callApi<QueryKeysJob>(users);
    currentQueryKeysJob = queryKeysJob;
    connect(queryKeysJob, &BaseJob::success, q, [this, queryKeysJob](){
        currentQueryKeysJob = nullptr;
        const auto data = queryKeysJob->deviceKeys();
        for(const auto &[user, keys] : asKeyValueRange(data)) {
            QHash<QString, Quotient::DeviceKeys> oldDevices = deviceKeys[user];
            deviceKeys[user].clear();
            for(const auto &device : keys) {
                if(device.userId != user) {
                    qCWarning(E2EE)
                        << "mxId mismatch during device key verification:"
                        << device.userId << user;
                    continue;
                }
                if (!std::all_of(device.algorithms.cbegin(),
                                 device.algorithms.cend(),
                                 isSupportedAlgorithm)) {
                    qCWarning(E2EE) << "Unsupported encryption algorithms found"
                                    << device.algorithms;
                    continue;
                }
                if (!verifyIdentitySignature(device, device.deviceId,
                                             device.userId)) {
                    qCWarning(E2EE) << "Failed to verify devicekeys signature. "
                                       "Skipping this device";
                    continue;
                }
                if (oldDevices.contains(device.deviceId)) {
                    if (oldDevices[device.deviceId].keys["ed25519:" % device.deviceId] != device.keys["ed25519:" % device.deviceId]) {
                        qCDebug(E2EE) << "Device reuse detected. Skipping this device";
                        continue;
                    }
                }
                deviceKeys[user][device.deviceId] = SLICE(device, DeviceKeys);
            }
            outdatedUsers -= user;
        }
        saveDevicesList();

        for(size_t i = 0; i < pendingEncryptedEvents.size();) {
            if (isKnownCurveKey(
                    pendingEncryptedEvents[i]->fullJson()[SenderKeyL].toString(),
                    pendingEncryptedEvents[i]->contentPart<QString>("sender_key"_ls))) {
                handleEncryptedToDeviceEvent(*pendingEncryptedEvents[i]);
                pendingEncryptedEvents.erase(pendingEncryptedEvents.begin() + i);
            } else
                ++i;
        }
    });
}

void Connection::Private::saveDevicesList()
{
    q->database()->transaction();
    auto query = q->database()->prepareQuery(
        QStringLiteral("DELETE FROM tracked_users"));
    q->database()->execute(query);
    query.prepare(QStringLiteral(
        "INSERT INTO tracked_users(matrixId) VALUES(:matrixId);"));
    for (const auto& user : trackedUsers) {
        query.bindValue(":matrixId", user);
        q->database()->execute(query);
    }

    query.prepare(QStringLiteral("DELETE FROM outdated_users"));
    q->database()->execute(query);
    query.prepare(QStringLiteral(
        "INSERT INTO outdated_users(matrixId) VALUES(:matrixId);"));
    for (const auto& user : outdatedUsers) {
        query.bindValue(":matrixId", user);
        q->database()->execute(query);
    }

    query.prepare(QStringLiteral(
        "INSERT INTO tracked_devices"
        "(matrixId, deviceId, curveKeyId, curveKey, edKeyId, edKey, verified) "
        "SELECT :matrixId, :deviceId, :curveKeyId, :curveKey, :edKeyId, :edKey, :verified WHERE NOT EXISTS(SELECT 1 FROM tracked_devices WHERE matrixId=:matrixId AND deviceId=:deviceId);"
        ));
    for (const auto& user : deviceKeys.keys()) {
        for (const auto& device : deviceKeys[user]) {
            auto keys = device.keys.keys();
            auto curveKeyId = keys[0].startsWith(QLatin1String("curve")) ? keys[0] : keys[1];
            auto edKeyId = keys[0].startsWith(QLatin1String("ed")) ? keys[0] : keys[1];

            query.bindValue(":matrixId", user);
            query.bindValue(":deviceId", device.deviceId);
            query.bindValue(":curveKeyId", curveKeyId);
            query.bindValue(":curveKey", device.keys[curveKeyId]);
            query.bindValue(":edKeyId", edKeyId);
            query.bindValue(":edKey", device.keys[edKeyId]);
            // If the device gets saved here, it can't be verified
            query.bindValue(":verified", false);

            q->database()->execute(query);
        }
    }
    q->database()->commit();
}

void Connection::Private::loadDevicesList()
{
    auto query = q->database()->prepareQuery(QStringLiteral("SELECT * FROM tracked_users;"));
    q->database()->execute(query);
    while(query.next()) {
        trackedUsers += query.value(0).toString();
    }

    query = q->database()->prepareQuery(QStringLiteral("SELECT * FROM outdated_users;"));
    q->database()->execute(query);
    while(query.next()) {
        outdatedUsers += query.value(0).toString();
    }

    query = q->database()->prepareQuery(QStringLiteral("SELECT * FROM tracked_devices;"));
    q->database()->execute(query);
    while(query.next()) {
        deviceKeys[query.value("matrixId").toString()][query.value("deviceId").toString()] = DeviceKeys {
            query.value("matrixId").toString(),
            query.value("deviceId").toString(),
            { "m.olm.v1.curve25519-aes-sha2", "m.megolm.v1.aes-sha2"},
            {{query.value("curveKeyId").toString(), query.value("curveKey").toString()},
             {query.value("edKeyId").toString(), query.value("edKey").toString()}},
             {} // Signatures are not saved/loaded as they are not needed after initial validation
        };
    }

}

void Connection::encryptionUpdate(Room *room)
{
    for(const auto &user : room->users()) {
        if(!d->trackedUsers.contains(user->id())) {
            d->trackedUsers += user->id();
            d->outdatedUsers += user->id();
            d->encryptionUpdateRequired = true;
        }
    }
}

PicklingMode Connection::picklingMode() const
{
    return d->picklingMode;
}
#endif

void Connection::saveOlmAccount()
{
    qCDebug(E2EE) << "Saving olm account";
#ifdef Quotient_E2EE_ENABLED
    if (const auto expectedPickle = d->olmAccount->pickle(d->picklingMode))
        d->database->setAccountPickle(*expectedPickle);
    else
        qCWarning(E2EE) << "Couldn't save Olm account pickle:"
                        << expectedPickle.error();
#endif
}

#ifdef Quotient_E2EE_ENABLED
QJsonObject Connection::decryptNotification(const QJsonObject &notification)
{
    auto r = room(notification["room_id"].toString());
    auto event = makeEvent<EncryptedEvent>(notification["event"].toObject());
    const auto decrypted = r->decryptMessage(*event);
    return decrypted ? decrypted->fullJson() : QJsonObject();
}

Database* Connection::database() const
{
    return d->database;
}

UnorderedMap<QString, QOlmInboundGroupSessionPtr>
Connection::loadRoomMegolmSessions(const Room* room) const
{
    return database()->loadMegolmSessions(room->id(), picklingMode());
}

void Connection::saveMegolmSession(const Room* room,
                                   const QOlmInboundGroupSession& session) const
{
    database()->saveMegolmSession(room->id(), session.sessionId(),
                                  session.pickle(picklingMode()),
                                  session.senderId(), session.olmSessionId());
}

QStringList Connection::devicesForUser(const QString& userId) const
{
    return d->deviceKeys[userId].keys();
}

QString Connection::Private::curveKeyForUserDevice(const QString& userId,
                                                   const QString& device) const
{
    return deviceKeys[userId][device].keys["curve25519:" % device];
}

QString Connection::Private::edKeyForUserDevice(const QString& userId,
                                                const QString& device) const
{
    return deviceKeys[userId][device].keys["ed25519:" % device];
}

<<<<<<< HEAD
bool Connection::hasOlmSession(User* user, const QString& deviceId) const
{
    const auto& curveKey = curveKeyForUserDevice(user->id(), deviceId);
    return d->olmSessions.contains(curveKey) && d->olmSessions[curveKey].size() > 0;
}

QPair<QOlmMessage::Type, QByteArray> Connection::olmEncryptMessage(User* user, const QString& device, const QByteArray& message)
{
    const auto& curveKey = curveKeyForUserDevice(user->id(), device);
    QOlmMessage::Type type = d->olmSessions[curveKey][0]->encryptMessageType();
    auto result = d->olmSessions[curveKey][0]->encrypt(message);
    auto pickle = d->olmSessions[curveKey][0]->pickle(picklingMode());
    if (std::holds_alternative<QByteArray>(pickle)) {
        database()->updateOlmSession(curveKey, d->olmSessions[curveKey][0]->sessionId(), std::get<QByteArray>(pickle));
    } else {
        qCWarning(E2EE) << "Failed to pickle olm session.";
    }
    return qMakePair(type, result.toCiphertext());
}

void Connection::createOlmSession(const QString& theirIdentityKey, const QString& theirOneTimeKey)
{
    auto session = QOlmSession::createOutboundSession(olmAccount(), theirIdentityKey, theirOneTimeKey);
    if (std::holds_alternative<QOlmError>(session)) {
        qCWarning(E2EE) << "Failed to create olm session for " << theirIdentityKey << std::get<QOlmError>(session);
        return;
    }
    d->saveSession(std::get<std::unique_ptr<QOlmSession>>(session), theirIdentityKey);
    d->olmSessions[theirIdentityKey].push_back(std::move(std::get<std::unique_ptr<QOlmSession>>(session)));
}

QOlmOutboundGroupSessionPtr Connection::loadCurrentOutboundMegolmSession(Room* room)
{
    return d->database->loadCurrentOutboundMegolmSession(room->id(), d->picklingMode);
}

void Connection::saveCurrentOutboundMegolmSession(Room *room, const QOlmOutboundGroupSessionPtr& data)
{
    d->database->saveCurrentOutboundMegolmSession(room->id(), d->picklingMode, data);
}

bool Connection::isKnownCurveKey(const QString& user, const QString& curveKey)
=======
bool Connection::Private::isKnownCurveKey(const QString& userId,
                                          const QString& curveKey) const
>>>>>>> 6308bff3
{
    auto query = database->prepareQuery(
        QStringLiteral("SELECT * FROM tracked_devices WHERE matrixId=:matrixId "
                       "AND curveKey=:curveKey"));
    query.bindValue(":matrixId", userId);
    query.bindValue(":curveKey", curveKey);
    database->execute(query);
    return query.next();
}

<<<<<<< HEAD
#endif

void Connection::startKeyVerificationSession(const QString& deviceId)
{
    auto session = new KeyVerificationSession(userId(), deviceId, this, this);
    Q_EMIT newKeyVerificationSession(session);
}

void Connection::sendToDevice(const QString& userId, const QString& deviceId, event_ptr_tt<Event> event, bool encrypted)
{

    UsersToDevicesToEvents payload;
    if (encrypted) {
        QJsonObject payloadJson = event->fullJson();
        payloadJson["recipient"] = userId;
        payloadJson["sender"] = user()->id();
        QJsonObject recipientObject;
        recipientObject["ed25519"] = edKeyForUserDevice(userId, deviceId);
        payloadJson["recipient_keys"] = recipientObject;
        QJsonObject senderObject;
        senderObject["ed25519"] = QString(olmAccount()->identityKeys().ed25519);
        payloadJson["keys"] = senderObject;

        const auto& u = user(userId);
        auto cipherText = olmEncryptMessage(u, deviceId, QJsonDocument(payloadJson).toJson(QJsonDocument::Compact));
        QJsonObject encryptedJson;
        encryptedJson[curveKeyForUserDevice(userId, deviceId)] = QJsonObject{{"type", cipherText.first}, {"body", QString(cipherText.second)}, {"sender", this->userId()}};
        auto encryptedEvent = makeEvent<EncryptedEvent>(encryptedJson, olmAccount()->identityKeys().curve25519);
        payload[userId][deviceId] = std::move(encryptedEvent);
    } else {
        payload[userId][deviceId] = std::move(event);
    }
    sendToDevices(payload[userId][deviceId]->matrixType(), payload);
}

bool Connection::isVerifiedSession(const QString& megolmSessionId)
{
    auto query = database()->prepareQuery("SELECT olmSessionId FROM inbound_megolm_sessions WHERE sessionId=:sessionId;"_ls);
    query.bindValue(":sessionId", megolmSessionId);
    database()->execute(query);
    if (!query.next()) {
        return false;
    }
    auto olmSessionId = query.value("olmSessionId").toString();
    query.prepare("SELECT senderKey FROM olm_sessions WHERE sessionId=:sessionId;"_ls);
    query.bindValue(":sessionId", olmSessionId);
    database()->execute(query);
    if (!query.next()) {
        return false;
    }
    auto curveKey = query.value("senderKey"_ls).toString();
    query.prepare("SELECT verified FROM tracked_devices WHERE curveKey=:curveKey;"_ls);
    query.bindValue(":curveKey", curveKey);
    database()->execute(query);
    return query.next() && query.value("verified").toBool();
}
=======
bool Connection::hasOlmSession(const QString& user,
                               const QString& deviceId) const
{
    const auto& curveKey = d->curveKeyForUserDevice(user, deviceId);
    return d->olmSessions.contains(curveKey) && !d->olmSessions[curveKey].empty();
}

std::pair<QOlmMessage::Type, QByteArray> Connection::Private::olmEncryptMessage(
    const QString& userId, const QString& device,
    const QByteArray& message) const
{
    const auto& curveKey = curveKeyForUserDevice(userId, device);
    const auto& olmSession = olmSessions.at(curveKey).front();
    QOlmMessage::Type type = olmSession->encryptMessageType();
    const auto result = olmSession->encrypt(message);
    if (const auto pickle = olmSession->pickle(picklingMode)) {
        database->updateOlmSession(curveKey, olmSession->sessionId(), *pickle);
    } else {
        qWarning(E2EE) << "Failed to pickle olm session: " << pickle.error();
    }
    return { type, result.toCiphertext() };
}

bool Connection::Private::createOlmSession(const QString& targetUserId,
                                           const QString& targetDeviceId,
                                           const OneTimeKeys& oneTimeKeyObject)
{
    static QOlmUtility verifier;
    qDebug(E2EE) << "Creating a new session for" << targetUserId
                 << targetDeviceId;
    if (oneTimeKeyObject.isEmpty()) {
        qWarning(E2EE) << "No one time key for" << targetUserId
                       << targetDeviceId;
        return false;
    }
    auto* signedOneTimeKey =
        std::get_if<SignedOneTimeKey>(&*oneTimeKeyObject.begin());
    if (!signedOneTimeKey) {
        qWarning(E2EE) << "No signed one time key for" << targetUserId
                       << targetDeviceId;
        return false;
    }
    // Verify contents of signedOneTimeKey - for that, drop `signatures` and
    // `unsigned` and then verify the object against the respective signature
    const auto signature =
        signedOneTimeKey->signature(targetUserId, targetDeviceId);
    if (!verifier.ed25519Verify(
            edKeyForUserDevice(targetUserId, targetDeviceId).toLatin1(),
            signedOneTimeKey->toJsonForVerification(),
            signature)) {
        qWarning(E2EE) << "Failed to verify one-time-key signature for"
                       << targetUserId << targetDeviceId
                       << ". Skipping this device.";
        return false;
    }
    const auto recipientCurveKey =
        curveKeyForUserDevice(targetUserId, targetDeviceId);
    auto session =
        QOlmSession::createOutboundSession(olmAccount.get(), recipientCurveKey,
                                           signedOneTimeKey->key());
    if (!session) {
        qCWarning(E2EE) << "Failed to create olm session for "
                        << recipientCurveKey << session.error();
        return false;
    }
    saveSession(**session, recipientCurveKey);
    olmSessions[recipientCurveKey].push_back(std::move(*session));
    return true;
}

QJsonObject Connection::Private::encryptSessionKeyEvent(
    QJsonObject payloadJson, const QString& targetUserId,
    const QString& targetDeviceId) const
{
    payloadJson.insert("recipient"_ls, targetUserId);
    payloadJson.insert("recipient_keys"_ls,
                       QJsonObject { { Ed25519Key,
                                       edKeyForUserDevice(targetUserId,
                                                          targetDeviceId) } });
    const auto [type, cipherText] = olmEncryptMessage(
        targetUserId, targetDeviceId,
        QJsonDocument(payloadJson).toJson(QJsonDocument::Compact));
    QJsonObject encrypted {
        { curveKeyForUserDevice(targetUserId, targetDeviceId),
          QJsonObject { { "type"_ls, type },
                        { "body"_ls, QString(cipherText) } } }
    };

    return EncryptedEvent(encrypted, olmAccount->identityKeys().curve25519)
        .contentJson();
}

void Connection::sendSessionKeyToDevices(
    const QString& roomId, const QByteArray& sessionId,
    const QByteArray& sessionKey, const QMultiHash<QString, QString>& devices,
    int index)
{
    qDebug(E2EE) << "Sending room key to devices:" << sessionId
                 << sessionKey.toHex();
    QHash<QString, QHash<QString, QString>> hash;
    for (const auto& [userId, deviceId] : asKeyValueRange(devices))
        if (!hasOlmSession(userId, deviceId)) {
            hash[userId].insert(deviceId, "signed_curve25519"_ls);
            qDebug(E2EE) << "Adding" << userId << deviceId
                         << "to keys to claim";
        }

    if (hash.isEmpty())
        return;

    auto keyEventJson = RoomKeyEvent(MegolmV1AesSha2AlgoKey, roomId, sessionId,
                                     sessionKey, userId())
                            .fullJson();
    keyEventJson.insert(SenderKeyL, userId());
    keyEventJson.insert("sender_device"_ls, deviceId());
    keyEventJson.insert(
        "keys"_ls,
        QJsonObject {
            { Ed25519Key, QString(olmAccount()->identityKeys().ed25519) } });

    auto job = callApi<ClaimKeysJob>(hash);
    connect(job, &BaseJob::success, this, [job, this, roomId, sessionId, keyEventJson, devices, index] {
        QHash<QString, QHash<QString, QJsonObject>> usersToDevicesToContent;
        for (const auto oneTimeKeys = job->oneTimeKeys();
             const auto& [targetUserId, targetDeviceId] :
             asKeyValueRange(devices)) {
            if (!hasOlmSession(targetUserId, targetDeviceId)
                && !d->createOlmSession(
                    targetUserId, targetDeviceId,
                    oneTimeKeys[targetUserId][targetDeviceId]))
                continue;

            // Noisy but nice for debugging
//            qDebug(E2EE) << "Creating the payload for" << targetUserId
//                         << targetDeviceId << sessionId << sessionKey.toHex();
            usersToDevicesToContent[targetUserId][targetDeviceId] =
                d->encryptSessionKeyEvent(keyEventJson, targetUserId,
                                          targetDeviceId);
        }
        if (!usersToDevicesToContent.empty()) {
            sendToDevices(EncryptedEvent::TypeId, usersToDevicesToContent);
            QVector<std::tuple<QString, QString, QString>> receivedDevices;
            receivedDevices.reserve(devices.size());
            for (const auto& [user, device] : asKeyValueRange(devices))
                receivedDevices.push_back(
                    { user, device, d->curveKeyForUserDevice(user, device) });

            database()->setDevicesReceivedKey(roomId, receivedDevices,
                                              sessionId, index);
        }
    });
}

QOlmOutboundGroupSessionPtr Connection::loadCurrentOutboundMegolmSession(
    const QString& roomId) const
{
    return d->database->loadCurrentOutboundMegolmSession(roomId,
                                                         d->picklingMode);
}

void Connection::saveCurrentOutboundMegolmSession(
    const QString& roomId, const QOlmOutboundGroupSession& session) const
{
    d->database->saveCurrentOutboundMegolmSession(roomId, d->picklingMode,
                                                  session);
}

#endif
>>>>>>> 6308bff3
<|MERGE_RESOLUTION|>--- conflicted
+++ resolved
@@ -39,14 +39,11 @@
 #    include "database.h"
 #    include "e2ee/qolmaccount.h"
 #    include "e2ee/qolminboundsession.h"
-<<<<<<< HEAD
-#    include "events/keyverificationevent.h"
-#    include "keyverificationsession.h"
-=======
 #    include "e2ee/qolmsession.h"
 #    include "e2ee/qolmutility.h"
 #    include "e2ee/qolmutils.h"
->>>>>>> 6308bff3
+#    include "events/keyverificationevent.h"
+#    include "keyverificationsession.h"
 
 #endif // Quotient_E2EE_ENABLED
 #if QT_VERSION_MAJOR >= 6
@@ -207,54 +204,6 @@
     }
     void saveSession(const QOlmSession& session, const QString& senderKey) const
     {
-<<<<<<< HEAD
-        Q_ASSERT(message.type() == QOlmMessage::PreKey);
-        for (size_t i = 0; i < olmSessions[senderKey].size(); i++) {
-            auto& session = olmSessions[senderKey][i];
-            const auto matches = session->matchesInboundSessionFrom(senderKey, message);
-            if(std::holds_alternative<bool>(matches) && std::get<bool>(matches)) {
-                qCDebug(E2EE) << "Found inbound session";
-                const auto result = session->decrypt(message);
-                if(std::holds_alternative<QString>(result)) {
-                    q->database()->setOlmSessionLastReceived(QString(session->sessionId()), QDateTime::currentDateTime());
-                    auto pickle = session->pickle(q->picklingMode());
-                    if (std::holds_alternative<QByteArray>(pickle)) {
-                        q->database()->updateOlmSession(senderKey, session->sessionId(), std::get<QByteArray>(pickle));
-                    } else {
-                        qCWarning(E2EE) << "Failed to pickle olm session.";
-                    }
-                    auto s = std::move(session);
-                    olmSessions[senderKey].erase(olmSessions[senderKey].begin() + i);
-                    olmSessions[senderKey].insert(olmSessions[senderKey].begin(), std::move(s));
-                    return { std::get<QString>(result), olmSessions[senderKey][0]->sessionId() };
-                } else {
-                    qCDebug(E2EE) << "Failed to decrypt prekey message";
-                    return {};
-                }
-            }
-        }
-        qCDebug(E2EE) << "Creating new inbound session";
-        auto newSessionResult = olmAccount->createInboundSessionFrom(senderKey.toUtf8(), message);
-        if(std::holds_alternative<QOlmError>(newSessionResult)) {
-            qCWarning(E2EE) << "Failed to create inbound session for" << senderKey << std::get<QOlmError>(newSessionResult);
-            return {};
-        }
-        auto newSession = std::move(std::get<QOlmSessionPtr>(newSessionResult));
-        auto error = olmAccount->removeOneTimeKeys(newSession);
-        if (error) {
-            qWarning(E2EE) << "Failed to remove one time key for session" << newSession->sessionId();
-        }
-        const auto result = newSession->decrypt(message);
-        QString sessionId = newSession->sessionId();
-        saveSession(newSession, senderKey);
-        olmSessions[senderKey].insert(olmSessions[senderKey].begin(), std::move(newSession));
-        if(std::holds_alternative<QString>(result)) {
-            return { std::get<QString>(result), sessionId };
-        } else {
-            qCDebug(E2EE) << "Failed to decrypt prekey message with new session";
-            return {};
-        }
-=======
         if (auto pickleResult = session.pickle(picklingMode))
             q->database()->saveOlmSession(senderKey, session.sessionId(),
                                           *pickleResult,
@@ -262,7 +211,6 @@
         else
             qCWarning(E2EE) << "Failed to pickle olm session. Error"
                             << pickleResult.error();
->>>>>>> 6308bff3
     }
 
     template <typename FnT>
@@ -270,32 +218,12 @@
                                                  const QOlmMessage& message,
                                                  FnT&& andThen) const
     {
-<<<<<<< HEAD
-        Q_ASSERT(message.type() == QOlmMessage::General);
-        for (size_t i = 0; i < olmSessions[senderKey].size(); i++) {
-            auto& session = olmSessions[senderKey][i];
-            const auto result = session->decrypt(message);
-            if(std::holds_alternative<QString>(result)) {
-                q->database()->setOlmSessionLastReceived(QString(session->sessionId()), QDateTime::currentDateTime());
-                auto pickle = session->pickle(q->picklingMode());
-                if (std::holds_alternative<QByteArray>(pickle)) {
-                    q->database()->updateOlmSession(senderKey, session->sessionId(), std::get<QByteArray>(pickle));
-                } else {
-                    qCWarning(E2EE) << "Failed to pickle olm session.";
-                }
-                auto s = std::move(session);
-                olmSessions[senderKey].erase(olmSessions[senderKey].begin() + i);
-                olmSessions[senderKey].insert(olmSessions[senderKey].begin(), std::move(s));
-                return { std::get<QString>(result), olmSessions[senderKey][0]->sessionId() };
-            }
-=======
         const auto expectedMessage = session.decrypt(message);
         if (expectedMessage) {
             const auto result =
                 std::make_pair(*expectedMessage, session.sessionId());
             andThen();
             return result;
->>>>>>> 6308bff3
         }
         const auto errorLine = message.type() == QOlmMessage::PreKey
                                    ? "Failed to decrypt prekey message:"
@@ -441,8 +369,6 @@
                           const OneTimeKeys &oneTimeKeyObject);
     QString curveKeyForUserDevice(const QString& userId,
                                   const QString& device) const;
-    QString edKeyForUserDevice(const QString& userId,
-                               const QString& device) const;
     QJsonObject encryptSessionKeyEvent(QJsonObject payloadJson,
                                        const QString& targetUserId,
                                        const QString& targetDeviceId) const;
@@ -1043,7 +969,7 @@
     if (!toDeviceEvents.empty()) {
         qCDebug(E2EE) << "Consuming" << toDeviceEvents.size()
                       << "to-device events";
-        for (auto&& tdEvt : toDeviceEvents)
+        for (auto&& tdEvt : toDeviceEvents) {
             if (auto&& event = eventCast<EncryptedEvent>(std::move(tdEvt))) {
                 if (event->algorithm() != OlmV1Curve25519AesSha2AlgoKey) {
                     qCDebug(E2EE) << "Unsupported algorithm" << event->id()
@@ -1058,32 +984,28 @@
                 outdatedUsers += event->senderId();
                 encryptionUpdateRequired = true;
                 pendingEncryptedEvents.push_back(std::move(event));
+                continue;
             }
-<<<<<<< HEAD
-            trackedUsers += event.senderId();
-            outdatedUsers += event.senderId();
-            encryptionUpdateRequired = true;
-            pendingEncryptedEvents.push_back(std::make_unique<EncryptedEvent>(event.fullJson()));
-        }, [this](const KeyVerificationRequestEvent& event) {
-            auto session = new KeyVerificationSession(q->userId(), event, q, false, q);
-            emit q->newKeyVerificationSession(session);
-        }, [this](const KeyVerificationReadyEvent& event) {
-            emit q->incomingKeyVerificationReady(event);
-        }, [this](const KeyVerificationStartEvent& event) {
-            emit q->incomingKeyVerificationStart(event);
-        }, [this](const KeyVerificationAcceptEvent& event) {
-            emit q->incomingKeyVerificationAccept(event);
-        }, [this](const KeyVerificationKeyEvent& event) {
-            emit q->incomingKeyVerificationKey(event);
-        }, [this](const KeyVerificationMacEvent& event) {
-            emit q->incomingKeyVerificationMac(event);
-        }, [this](const KeyVerificationDoneEvent& event) {
-            emit q->incomingKeyVerificationDone(event);
-        }, [this](const KeyVerificationCancelEvent& event) {
-            emit q->incomingKeyVerificationCancel(event);
-        });
-=======
->>>>>>> 6308bff3
+            switchOnType(*tdEvt,
+                [this](const KeyVerificationRequestEvent& event) {
+                    auto session = new KeyVerificationSession(q->userId(), event, q, false, q);
+                    emit q->newKeyVerificationSession(session);
+                }, [this](const KeyVerificationReadyEvent& event) {
+                    emit q->incomingKeyVerificationReady(event);
+                }, [this](const KeyVerificationStartEvent& event) {
+                    emit q->incomingKeyVerificationStart(event);
+                }, [this](const KeyVerificationAcceptEvent& event) {
+                    emit q->incomingKeyVerificationAccept(event);
+                }, [this](const KeyVerificationKeyEvent& event) {
+                    emit q->incomingKeyVerificationKey(event);
+                }, [this](const KeyVerificationMacEvent& event) {
+                    emit q->incomingKeyVerificationMac(event);
+                }, [this](const KeyVerificationDoneEvent& event) {
+                    emit q->incomingKeyVerificationDone(event);
+                }, [this](const KeyVerificationCancelEvent& event) {
+                    emit q->incomingKeyVerificationCancel(event);
+                });
+        }
     }
 #endif
 }
@@ -1466,30 +1388,9 @@
     return forgetJob;
 }
 
-<<<<<<< HEAD
-SendToDeviceJob*
-Connection::sendToDevices(const QString& eventType,
-                          const UsersToDevicesToEvents& eventsMap)
-{
-    QHash<QString, QHash<QString, QJsonObject>> json;
-    json.reserve(int(eventsMap.size()));
-    std::for_each(eventsMap.begin(), eventsMap.end(),
-                  [&json](const auto& userTodevicesToEvents) {
-                      auto& jsonUser = json[userTodevicesToEvents.first];
-                      const auto& devicesToEvents = userTodevicesToEvents.second;
-                      std::for_each(devicesToEvents.begin(),
-                                    devicesToEvents.end(),
-                                    [&jsonUser](const auto& deviceToEvents) {
-                                        jsonUser.insert(
-                                            deviceToEvents.first,
-                                            deviceToEvents.second->contentJson());
-                                    });
-                  });
-=======
 SendToDeviceJob* Connection::sendToDevices(
     const QString& eventType, const UsersToDevicesToContent& contents)
 {
->>>>>>> 6308bff3
     return callApi<SendToDeviceJob>(BackgroundRequest, eventType,
                                     generateTxnId(), contents);
 }
@@ -2372,59 +2273,14 @@
     return deviceKeys[userId][device].keys["curve25519:" % device];
 }
 
-QString Connection::Private::edKeyForUserDevice(const QString& userId,
-                                                const QString& device) const
-{
-    return deviceKeys[userId][device].keys["ed25519:" % device];
-}
-
-<<<<<<< HEAD
-bool Connection::hasOlmSession(User* user, const QString& deviceId) const
-{
-    const auto& curveKey = curveKeyForUserDevice(user->id(), deviceId);
-    return d->olmSessions.contains(curveKey) && d->olmSessions[curveKey].size() > 0;
-}
-
-QPair<QOlmMessage::Type, QByteArray> Connection::olmEncryptMessage(User* user, const QString& device, const QByteArray& message)
-{
-    const auto& curveKey = curveKeyForUserDevice(user->id(), device);
-    QOlmMessage::Type type = d->olmSessions[curveKey][0]->encryptMessageType();
-    auto result = d->olmSessions[curveKey][0]->encrypt(message);
-    auto pickle = d->olmSessions[curveKey][0]->pickle(picklingMode());
-    if (std::holds_alternative<QByteArray>(pickle)) {
-        database()->updateOlmSession(curveKey, d->olmSessions[curveKey][0]->sessionId(), std::get<QByteArray>(pickle));
-    } else {
-        qCWarning(E2EE) << "Failed to pickle olm session.";
-    }
-    return qMakePair(type, result.toCiphertext());
-}
-
-void Connection::createOlmSession(const QString& theirIdentityKey, const QString& theirOneTimeKey)
-{
-    auto session = QOlmSession::createOutboundSession(olmAccount(), theirIdentityKey, theirOneTimeKey);
-    if (std::holds_alternative<QOlmError>(session)) {
-        qCWarning(E2EE) << "Failed to create olm session for " << theirIdentityKey << std::get<QOlmError>(session);
-        return;
-    }
-    d->saveSession(std::get<std::unique_ptr<QOlmSession>>(session), theirIdentityKey);
-    d->olmSessions[theirIdentityKey].push_back(std::move(std::get<std::unique_ptr<QOlmSession>>(session)));
-}
-
-QOlmOutboundGroupSessionPtr Connection::loadCurrentOutboundMegolmSession(Room* room)
-{
-    return d->database->loadCurrentOutboundMegolmSession(room->id(), d->picklingMode);
-}
-
-void Connection::saveCurrentOutboundMegolmSession(Room *room, const QOlmOutboundGroupSessionPtr& data)
-{
-    d->database->saveCurrentOutboundMegolmSession(room->id(), d->picklingMode, data);
-}
-
-bool Connection::isKnownCurveKey(const QString& user, const QString& curveKey)
-=======
+QString Connection::edKeyForUserDevice(const QString& userId,
+                                       const QString& device) const
+{
+    return d->deviceKeys[userId][device].keys["ed25519:" % device];
+}
+
 bool Connection::Private::isKnownCurveKey(const QString& userId,
                                           const QString& curveKey) const
->>>>>>> 6308bff3
 {
     auto query = database->prepareQuery(
         QStringLiteral("SELECT * FROM tracked_devices WHERE matrixId=:matrixId "
@@ -2435,64 +2291,6 @@
     return query.next();
 }
 
-<<<<<<< HEAD
-#endif
-
-void Connection::startKeyVerificationSession(const QString& deviceId)
-{
-    auto session = new KeyVerificationSession(userId(), deviceId, this, this);
-    Q_EMIT newKeyVerificationSession(session);
-}
-
-void Connection::sendToDevice(const QString& userId, const QString& deviceId, event_ptr_tt<Event> event, bool encrypted)
-{
-
-    UsersToDevicesToEvents payload;
-    if (encrypted) {
-        QJsonObject payloadJson = event->fullJson();
-        payloadJson["recipient"] = userId;
-        payloadJson["sender"] = user()->id();
-        QJsonObject recipientObject;
-        recipientObject["ed25519"] = edKeyForUserDevice(userId, deviceId);
-        payloadJson["recipient_keys"] = recipientObject;
-        QJsonObject senderObject;
-        senderObject["ed25519"] = QString(olmAccount()->identityKeys().ed25519);
-        payloadJson["keys"] = senderObject;
-
-        const auto& u = user(userId);
-        auto cipherText = olmEncryptMessage(u, deviceId, QJsonDocument(payloadJson).toJson(QJsonDocument::Compact));
-        QJsonObject encryptedJson;
-        encryptedJson[curveKeyForUserDevice(userId, deviceId)] = QJsonObject{{"type", cipherText.first}, {"body", QString(cipherText.second)}, {"sender", this->userId()}};
-        auto encryptedEvent = makeEvent<EncryptedEvent>(encryptedJson, olmAccount()->identityKeys().curve25519);
-        payload[userId][deviceId] = std::move(encryptedEvent);
-    } else {
-        payload[userId][deviceId] = std::move(event);
-    }
-    sendToDevices(payload[userId][deviceId]->matrixType(), payload);
-}
-
-bool Connection::isVerifiedSession(const QString& megolmSessionId)
-{
-    auto query = database()->prepareQuery("SELECT olmSessionId FROM inbound_megolm_sessions WHERE sessionId=:sessionId;"_ls);
-    query.bindValue(":sessionId", megolmSessionId);
-    database()->execute(query);
-    if (!query.next()) {
-        return false;
-    }
-    auto olmSessionId = query.value("olmSessionId").toString();
-    query.prepare("SELECT senderKey FROM olm_sessions WHERE sessionId=:sessionId;"_ls);
-    query.bindValue(":sessionId", olmSessionId);
-    database()->execute(query);
-    if (!query.next()) {
-        return false;
-    }
-    auto curveKey = query.value("senderKey"_ls).toString();
-    query.prepare("SELECT verified FROM tracked_devices WHERE curveKey=:curveKey;"_ls);
-    query.bindValue(":curveKey", curveKey);
-    database()->execute(query);
-    return query.next() && query.value("verified").toBool();
-}
-=======
 bool Connection::hasOlmSession(const QString& user,
                                const QString& deviceId) const
 {
@@ -2540,7 +2338,7 @@
     const auto signature =
         signedOneTimeKey->signature(targetUserId, targetDeviceId);
     if (!verifier.ed25519Verify(
-            edKeyForUserDevice(targetUserId, targetDeviceId).toLatin1(),
+            q->edKeyForUserDevice(targetUserId, targetDeviceId).toLatin1(),
             signedOneTimeKey->toJsonForVerification(),
             signature)) {
         qWarning(E2EE) << "Failed to verify one-time-key signature for"
@@ -2568,10 +2366,10 @@
     const QString& targetDeviceId) const
 {
     payloadJson.insert("recipient"_ls, targetUserId);
-    payloadJson.insert("recipient_keys"_ls,
-                       QJsonObject { { Ed25519Key,
-                                       edKeyForUserDevice(targetUserId,
-                                                          targetDeviceId) } });
+    payloadJson.insert(
+        "recipient_keys"_ls,
+        QJsonObject{ { Ed25519Key,
+                       q->edKeyForUserDevice(targetUserId, targetDeviceId) } });
     const auto [type, cipherText] = olmEncryptMessage(
         targetUserId, targetDeviceId,
         QJsonDocument(payloadJson).toJson(QJsonDocument::Compact));
@@ -2661,4 +2459,64 @@
 }
 
 #endif
->>>>>>> 6308bff3
+
+void Connection::startKeyVerificationSession(const QString& deviceId)
+{
+    auto session = new KeyVerificationSession(userId(), deviceId, this, this);
+    Q_EMIT newKeyVerificationSession(session);
+}
+
+void Connection::sendToDevice(const QString& userId, const QString& deviceId,
+                              event_ptr_tt<Event> event, bool encrypted)
+{
+    if (encrypted) {
+        QJsonObject payloadJson = event->fullJson();
+        payloadJson["recipient"] = userId;
+        payloadJson["sender"] = user()->id();
+        QJsonObject recipientObject;
+        recipientObject["ed25519"] = edKeyForUserDevice(userId, deviceId);
+        payloadJson["recipient_keys"] = recipientObject;
+        QJsonObject senderObject;
+        senderObject["ed25519"] = QString(olmAccount()->identityKeys().ed25519);
+        payloadJson["keys"] = senderObject;
+
+        auto cipherText = d->olmEncryptMessage(
+            userId, deviceId,
+            QJsonDocument(payloadJson).toJson(QJsonDocument::Compact));
+        QJsonObject encryptedJson;
+        encryptedJson[d->curveKeyForUserDevice(userId, deviceId)] =
+            QJsonObject{ { "type", cipherText.first },
+                         { "body", QString(cipherText.second) },
+                         { "sender", this->userId() } };
+        const auto& contentJson =
+            EncryptedEvent(encryptedJson,
+                           olmAccount()->identityKeys().curve25519)
+                .contentJson();
+        sendToDevices(EncryptedEvent::TypeId,
+                      { { userId, { { deviceId, contentJson } } } });
+    } else
+        sendToDevices(event->matrixType(),
+                      { { userId, { { deviceId, event->contentJson() } } } });
+}
+
+bool Connection::isVerifiedSession(const QString& megolmSessionId)
+{
+    auto query = database()->prepareQuery("SELECT olmSessionId FROM inbound_megolm_sessions WHERE sessionId=:sessionId;"_ls);
+    query.bindValue(":sessionId", megolmSessionId);
+    database()->execute(query);
+    if (!query.next()) {
+        return false;
+    }
+    auto olmSessionId = query.value("olmSessionId").toString();
+    query.prepare("SELECT senderKey FROM olm_sessions WHERE sessionId=:sessionId;"_ls);
+    query.bindValue(":sessionId", olmSessionId);
+    database()->execute(query);
+    if (!query.next()) {
+        return false;
+    }
+    auto curveKey = query.value("senderKey"_ls).toString();
+    query.prepare("SELECT verified FROM tracked_devices WHERE curveKey=:curveKey;"_ls);
+    query.bindValue(":curveKey", curveKey);
+    database()->execute(query);
+    return query.next() && query.value("verified").toBool();
+}