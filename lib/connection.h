/******************************************************************************
 * Copyright (C) 2015 Felix Rohrbach <kde@fxrh.de>
 *
 * This library is free software; you can redistribute it and/or
 * modify it under the terms of the GNU Lesser General Public
 * License as published by the Free Software Foundation; either
 * version 2.1 of the License, or (at your option) any later version.
 *
 * This library is distributed in the hope that it will be useful,
 * but WITHOUT ANY WARRANTY; without even the implied warranty of
 * MERCHANTABILITY or FITNESS FOR A PARTICULAR PURPOSE.  See the GNU
 * Lesser General Public License for more details.
 *
 * You should have received a copy of the GNU Lesser General Public
 * License along with this library; if not, write to the Free Software
 * Foundation, Inc., 51 Franklin Street, Fifth Floor, Boston, MA  02110-1301 USA
 */

#pragma once

#include "joinstate.h"
#include "qt_connection_util.h"

#include "csapi/create_room.h"

#include "events/accountdataevents.h"

#include <QtCore/QDir>
#include <QtCore/QObject>
#include <QtCore/QSize>
#include <QtCore/QUrl>

#include <functional>

namespace QMatrixClient
{
class Room;
class User;
class ConnectionData;
class RoomEvent;

class SyncJob;
class SyncData;
class RoomMessagesJob;
class PostReceiptJob;
class ForgetRoomJob;
class MediaThumbnailJob;
class JoinRoomJob;
class UploadContentJob;
class GetContentJob;
class DownloadFileJob;
class SendToDeviceJob;
class SendMessageJob;
class LeaveRoomJob;

class Connection;

using room_factory_t =
    std::function<Room*(Connection*, const QString&, JoinState)>;
using user_factory_t = std::function<User*(Connection*, const QString&)>;

/** The default factory to create room objects
 *
 * Just a wrapper around operator new.
 * \sa Connection::setRoomFactory, Connection::setRoomType
 */
template <typename T = Room>
static inline room_factory_t defaultRoomFactory()
{
    return [](Connection* c, const QString& id, JoinState js) {
        return new T(c, id, js);
    };
}

/** The default factory to create user objects
 *
 * Just a wrapper around operator new.
 * \sa Connection::setUserFactory, Connection::setUserType
 */
template <typename T = User>
static inline user_factory_t defaultUserFactory()
{
    return [](Connection* c, const QString& id) { return new T(id, c); };
}

/** Enumeration with flags defining the network job running policy
 * So far only background/foreground flags are available.
 *
 * \sa Connection::callApi
 */
enum RunningPolicy
{
    ForegroundRequest = 0x0,
    BackgroundRequest = 0x1
};

class Connection : public QObject
{
    Q_OBJECT

    Q_PROPERTY(User* localUser READ user NOTIFY stateChanged)
    Q_PROPERTY(QString localUserId READ userId NOTIFY stateChanged)
    Q_PROPERTY(QString deviceId READ deviceId NOTIFY stateChanged)
    Q_PROPERTY(QByteArray accessToken READ accessToken NOTIFY stateChanged)
    Q_PROPERTY(QString defaultRoomVersion READ defaultRoomVersion NOTIFY
                   capabilitiesLoaded)
    Q_PROPERTY(QUrl homeserver READ homeserver WRITE setHomeserver NOTIFY
                   homeserverChanged)
    Q_PROPERTY(QString domain READ domain NOTIFY homeserverChanged)
    Q_PROPERTY(bool cacheState READ cacheState WRITE setCacheState NOTIFY
                   cacheStateChanged)
    Q_PROPERTY(bool lazyLoading READ lazyLoading WRITE setLazyLoading NOTIFY
                   lazyLoadingChanged)

public:
    // Room ids, rather than room pointers, are used in the direct chat
    // map types because the library keeps Invite rooms separate from
    // rooms in Join and Leave state; and direct chats in account data
    // are stored with no regard to their state.
    using DirectChatsMap = QMultiHash<const User*, QString>;
    using DirectChatUsersMap = QMultiHash<QString, User*>;
    using IgnoredUsersList = IgnoredUsersEvent::content_type;

    using UsersToDevicesToEvents =
        std::unordered_map<QString, std::unordered_map<QString, const Event&>>;

    enum RoomVisibility
    {
        PublishRoom,
        UnpublishRoom
    }; // FIXME: Should go inside CreateRoomJob

    explicit Connection(QObject* parent = nullptr);
    explicit Connection(const QUrl& server, QObject* parent = nullptr);
    virtual ~Connection();

    /** Get all Invited and Joined rooms
     * \return a hashmap from a composite key - room name and whether
     *         it's an Invite rather than Join - to room pointers
     */
    QHash<QPair<QString, bool>, Room*> roomMap() const;

    /** Check whether the account has data of the given type
     * Direct chats map is not supported by this method _yet_.
     */
    bool hasAccountData(const QString& type) const;

    /** Get a generic account data event of the given type
     * This returns an account data event of the given type
     * stored on the server. Direct chats map cannot be retrieved
     * using this method _yet_; use directChats() instead.
     */
    const EventPtr& accountData(const QString& type) const;

    /** Get a generic account data event of the given type
     * This returns an account data event of the given type
     * stored on the server. Direct chats map cannot be retrieved
     * using this method _yet_; use directChats() instead.
     */
    template <typename EventT>
    const typename EventT::content_type accountData() const
    {
        if (const auto& eventPtr = accountData(EventT::matrixTypeId()))
            return eventPtr->content();
        return {};
    }

    /** Get account data as a JSON object
     * This returns the content part of the account data event
     * of the given type. Direct chats map cannot be retrieved using
     * this method _yet_; use directChats() instead.
     */
    Q_INVOKABLE QJsonObject accountDataJson(const QString& type) const;

    /** Set a generic account data event of the given type */
    void setAccountData(EventPtr&& event);

    Q_INVOKABLE void setAccountData(const QString& type,
                                    const QJsonObject& content);

    /** Get all Invited and Joined rooms grouped by tag
     * \return a hashmap from tag name to a vector of room pointers,
     *         sorted by their order in the tag - details are at
     *         https://matrix.org/speculator/spec/drafts%2Fe2e/client_server/unstable.html#id95
     */
    QHash<QString, QVector<Room*>> tagsToRooms() const;

    /** Get all room tags known on this connection */
    QStringList tagNames() const;

    /** Get the list of rooms with the specified tag */
    QVector<Room*> roomsWithTag(const QString& tagName) const;

    /** Mark the room as a direct chat with the user
     * This function marks \p room as a direct chat with \p user.
     * Emits the signal synchronously, without waiting to complete
     * synchronisation with the server.
     *
     * \sa directChatsListChanged
     */
    void addToDirectChats(const Room* room, User* user);

    /** Unmark the room from direct chats
     * This function removes the room id from direct chats either for
     * a specific \p user or for all users if \p user in nullptr.
     * The room id is used to allow removal of, e.g., ids of forgotten
     * rooms; a Room object need not exist. Emits the signal
     * immediately, without waiting to complete synchronisation with
     * the server.
     *
     * \sa directChatsListChanged
     */
    void removeFromDirectChats(const QString& roomId, User* user = nullptr);

    /** Check whether the room id corresponds to a direct chat */
    bool isDirectChat(const QString& roomId) const;

    /** Get the whole map from users to direct chat rooms */
    DirectChatsMap directChats() const;

    /** Retrieve the list of users the room is a direct chat with
     * @return The list of users for which this room is marked as
     * a direct chat; an empty list if the room is not a direct chat
     */
    QList<User*> directChatUsers(const Room* room) const;

    /** Check whether a particular user is in the ignore list */
    Q_INVOKABLE bool isIgnored(const User* user) const;

    /** Get the whole list of ignored users */
    Q_INVOKABLE IgnoredUsersList ignoredUsers() const;

    /** Add the user to the ignore list
     * The change signal is emitted synchronously, without waiting
     * to complete synchronisation with the server.
     *
     * \sa ignoredUsersListChanged
     */
    Q_INVOKABLE void addToIgnoredUsers(const User* user);

    /** Remove the user from the ignore list */
    /** Similar to adding, the change signal is emitted synchronously.
     *
     * \sa ignoredUsersListChanged
     */
    Q_INVOKABLE void removeFromIgnoredUsers(const User* user);

    /** Get the full list of users known to this account */
    QMap<QString, User*> users() const;

    /** Get the base URL of the homeserver to connect to */
    QUrl homeserver() const;
    /** Get the domain name used for ids/aliases on the server */
    QString domain() const;
    /** Find a room by its id and a mask of applicable states */
    Q_INVOKABLE Room* room(const QString& roomId,
                           JoinStates states = JoinState::Invite
                                               | JoinState::Join) const;
    /** Find a room by its alias and a mask of applicable states */
    Q_INVOKABLE Room* roomByAlias(const QString& roomAlias,
                                  JoinStates states = JoinState::Invite
                                                      | JoinState::Join) const;
    /** Update the internal map of room aliases to IDs */
    /// This is used for internal bookkeeping of rooms. Do NOT use
    /// it to try change aliases, use Room::setAliases instead
    void updateRoomAliases(const QString& roomId,
                           const QStringList& previousRoomAliases,
                           const QStringList& roomAliases);
    Q_INVOKABLE Room* invitation(const QString& roomId) const;
    Q_INVOKABLE User* user(const QString& userId);
    const User* user() const;
    User* user();
    QString userId() const;
    QString deviceId() const;
    QByteArray accessToken() const;
    Q_INVOKABLE SyncJob* syncJob() const;
    Q_INVOKABLE int millisToReconnect() const;

    [[deprecated("Use accessToken() instead")]] Q_INVOKABLE QString token() const;
    Q_INVOKABLE void getTurnServers();

    struct SupportedRoomVersion
    {
        QString id;
        QString status;

        static const QString StableTag; // "stable", as of CS API 0.5
        bool isStable() const { return status == StableTag; }

        friend QDebug operator<<(QDebug dbg, const SupportedRoomVersion& v)
        {
            QDebugStateSaver _(dbg);
            return dbg.nospace() << v.id << '/' << v.status;
        }
    };

    /// Get the room version recommended by the server
    /** Only works after server capabilities have been loaded.
     * \sa loadingCapabilities */
    QString defaultRoomVersion() const;
    /// Get the room version considered stable by the server
    /** Only works after server capabilities have been loaded.
     * \sa loadingCapabilities */
    QStringList stableRoomVersions() const;
    /// Get all room versions supported by the server
    /** Only works after server capabilities have been loaded.
     * \sa loadingCapabilities */
    QVector<SupportedRoomVersion> availableRoomVersions() const;

    /**
     * Call this before first sync to load from previously saved file.
     *
     * \param fromFile A local path to read the state from. Uses QUrl
     * to be QML-friendly. Empty parameter means saving to the directory
     * defined by stateCachePath() / stateCacheDir().
     */
    Q_INVOKABLE void loadState();
    /**
     * This method saves the current state of rooms (but not messages
     * in them) to a local cache file, so that it could be loaded by
     * loadState() on a next run of the client.
     *
     * \param toFile A local path to save the state to. Uses QUrl to be
     * QML-friendly. Empty parameter means saving to the directory
     * defined by stateCachePath() / stateCacheDir().
     */
    Q_INVOKABLE void saveState() const;

    /// This method saves the current state of a single room.
    void saveRoomState(Room* r) const;

    /// Get the default directory path to save the room state to
    /** \sa stateCacheDir */
    Q_INVOKABLE QString stateCachePath() const;

    /// Get the default directory to save the room state to
    /**
     * This function returns the default directory to store the cached
     * room state, defined as follows:
     * \code
     *     QStandardPaths::writeableLocation(QStandardPaths::CacheLocation) +
     * _safeUserId + "_state.json" \endcode where `_safeUserId` is userId() with
     * `:` (colon) replaced by
     * `_` (underscore), as colons are reserved characters on Windows.
     * \sa loadState, saveState, stateCachePath
     */
    QDir stateCacheDir() const;

    /** Whether or not the rooms state should be cached locally
     * \sa loadState(), saveState()
     */
    bool cacheState() const;
    void setCacheState(bool newValue);

    bool lazyLoading() const;
    void setLazyLoading(bool newValue);

    /** Start a job of a specified type with specified arguments and policy
     *
     * This is a universal method to start a job of a type passed
     * as a template parameter. The policy allows to fine-tune the way
     * the job is executed - as of this writing it means a choice
     * between "foreground" and "background".
     *
     * \param runningPolicy controls how the job is executed
     * \param jobArgs arguments to the job constructor
     *
     * \sa BaseJob::isBackground. QNetworkRequest::BackgroundRequestAttribute
     */
    template <typename JobT, typename... JobArgTs>
    JobT* callApi(RunningPolicy runningPolicy, JobArgTs&&... jobArgs) const
    {
        auto job = new JobT(std::forward<JobArgTs>(jobArgs)...);
        connect(job, &BaseJob::failure, this, &Connection::requestFailed);
        job->start(connectionData(), runningPolicy & BackgroundRequest);
        return job;
    }

    /** Start a job of a specified type with specified arguments
     *
     * This is an overload that calls the job with "foreground" policy.
     */
    template <typename JobT, typename... JobArgTs>
    JobT* callApi(JobArgTs&&... jobArgs) const
    {
        return callApi<JobT>(ForegroundRequest,
                             std::forward<JobArgTs>(jobArgs)...);
    }

    /** Generate a new transaction id. Transaction id's are unique within
     * a single Connection object
     */
    Q_INVOKABLE QByteArray generateTxnId() const;

    /// Set a room factory function
    static void setRoomFactory(room_factory_t f);

    /// Set a user factory function
    static void setUserFactory(user_factory_t f);

    /// Get a room factory function
    static room_factory_t roomFactory();

    /// Get a user factory function
    static user_factory_t userFactory();

    /// Set the room factory to default with the overriden room type
    template <typename T>
    static void setRoomType()
    {
        setRoomFactory(defaultRoomFactory<T>());
    }

    /// Set the user factory to default with the overriden user type
    template <typename T>
    static void setUserType()
    {
        setUserFactory(defaultUserFactory<T>());
    }

public slots:
    /** Set the homeserver base URL */
    void setHomeserver(const QUrl& baseUrl);

    /** Determine and set the homeserver from domain or MXID */
    void resolveServer(const QString& mxidOrDomain);

    void connectToServer(const QString& user, const QString& password,
                         const QString& initialDeviceName,
                         const QString& deviceId = {});
    void connectWithToken(const QString& userId, const QString& accessToken,
                          const QString& deviceId);
    /// Explicitly request capabilities from the server
    void reloadCapabilities();

    /// Find out if capabilites are still loading from the server
    bool loadingCapabilities() const;

    /** @deprecated Use stopSync() instead */
    void disconnectFromServer() { stopSync(); }
    void logout();

    void sync(int timeout = -1);
    void syncLoop(int timeout = -1);

    void stopSync();
    QString nextBatchToken() const;

    virtual MediaThumbnailJob*
    getThumbnail(const QString& mediaId, QSize requestedSize,
                 RunningPolicy policy = BackgroundRequest) const;
    MediaThumbnailJob*
    getThumbnail(const QUrl& url, QSize requestedSize,
                 RunningPolicy policy = BackgroundRequest) const;
    MediaThumbnailJob*
    getThumbnail(const QUrl& url, int requestedWidth, int requestedHeight,
                 RunningPolicy policy = BackgroundRequest) const;

    // QIODevice* should already be open
    UploadContentJob*
    uploadContent(QIODevice* contentSource, const QString& filename = {},
                  const QString& overrideContentType = {}) const;
    UploadContentJob* uploadFile(const QString& fileName,
                                 const QString& overrideContentType = {});
    GetContentJob* getContent(const QString& mediaId) const;
    GetContentJob* getContent(const QUrl& url) const;
    // If localFilename is empty, a temporary file will be created
    DownloadFileJob* downloadFile(const QUrl& url,
                                  const QString& localFilename = {}) const;

    /**
     * \brief Create a room (generic method)
     * This method allows to customize room entirely to your liking,
     * providing all the attributes the original CS API provides.
     */
    CreateRoomJob*
    createRoom(RoomVisibility visibility, const QString& alias,
               const QString& name, const QString& topic, QStringList invites,
               const QString& presetName = {}, const QString& roomVersion = {},
               bool isDirect = false,
               const QVector<CreateRoomJob::StateEvent>& initialState = {},
               const QVector<CreateRoomJob::Invite3pid>& invite3pids = {},
               const QJsonObject& creationContent = {});

    /** Get a direct chat with a single user
     * This method may return synchronously or asynchoronously depending
     * on whether a direct chat room with the respective person exists
     * already.
     *
<<<<<<< HEAD
     * \sa directChatAvailable
     */
    void requestDirectChat(const QString& userId);

    /** Get a direct chat with a single user
     * This method may return synchronously or asynchoronously depending
     * on whether a direct chat room with the respective person exists
     * already.
     *
     * \sa directChatAvailable
     */
    void requestDirectChat(User* u);

    /** Run an operation in a direct chat with the user
     * This method may return synchronously or asynchoronously depending
     * on whether a direct chat room with the respective person exists
     * already. Instead of emitting a signal it executes the passed
     * function object with the direct chat room as its parameter.
     */
    void doInDirectChat(const QString& userId,
                        const std::function<void(Room*)>& operation);

    /** Run an operation in a direct chat with the user
     * This method may return synchronously or asynchoronously depending
     * on whether a direct chat room with the respective person exists
     * already. Instead of emitting a signal it executes the passed
     * function object with the direct chat room as its parameter.
     */
    void doInDirectChat(User* u, const std::function<void(Room*)>& operation);

    /** Create a direct chat with a single user, optional name and topic
     * A room will always be created, unlike in requestDirectChat.
     * It is advised to use requestDirectChat as a default way of getting
     * one-on-one with a person, and only use createDirectChat when
     * a new creation is explicitly desired.
     */
    CreateRoomJob* createDirectChat(const QString& userId,
                                    const QString& topic = {},
                                    const QString& name = {});

    virtual JoinRoomJob* joinRoom(const QString& roomAlias,
                                  const QStringList& serverNames = {});

    /** Sends /forget to the server and also deletes room locally.
     * This method is in Connection, not in Room, since it's a
     * room lifecycle operation, and Connection is an acting room manager.
     * It ensures that the local user is not a member of a room (running /leave,
     * if necessary) then issues a /forget request and if that one doesn't fail
     * deletion of the local Room object is ensured.
     * \param id - the room id to forget
     * \return - the ongoing /forget request to the server; note that the
     * success() signal of this request is connected to deleteLater()
     * of a respective room so by the moment this finishes, there might be no
     * Room object anymore.
     */
    ForgetRoomJob* forgetRoom(const QString& id);

    SendToDeviceJob* sendToDevices(const QString& eventType,
                                   const UsersToDevicesToEvents& eventsMap) const;

    /** \deprecated This method is experimental and may be removed any time */
    SendMessageJob* sendMessage(const QString& roomId,
                                const RoomEvent& event) const;

    /** \deprecated Do not use this directly, use Room::leaveRoom() instead */
    virtual LeaveRoomJob* leaveRoom(Room* room);

    // Old API that will be abolished any time soon. DO NOT USE.

    /** @deprecated Use callApi<PostReceiptJob>() or Room::postReceipt() instead
     */
    virtual PostReceiptJob* postReceipt(Room* room, RoomEvent* event) const;
signals:
    /**
     * @deprecated
     * This was a signal resulting from a successful resolveServer().
     * Since Connection now provides setHomeserver(), the HS URL
     * may change even without resolveServer() invocation. Use
     * homeserverChanged() instead of resolved(). You can also use
     * connectToServer and connectWithToken without the HS URL set in
     * advance (i.e. without calling resolveServer), as they now trigger
     * server name resolution from MXID if the server URL is not valid.
     */
    void resolved();
    void resolveError(QString error);

    void homeserverChanged(QUrl baseUrl);
    void capabilitiesLoaded();

    void connected();
    void reconnected(); //< \deprecated Use connected() instead
    void loggedOut();
    /** Login data or state have changed
     *
     * This is a common change signal for userId, deviceId and
     * accessToken - these properties normally only change at
     * a successful login and logout and are constant at other times.
     */
    void stateChanged();
    void loginError(QString message, QString details);

    /** A network request (job) failed
     *
     * @param request - the pointer to the failed job
     */
    void requestFailed(BaseJob* request);

    /** A network request (job) failed due to network problems
     *
     * This is _only_ emitted when the job will retry on its own;
     * once it gives up, requestFailed() will be emitted.
     *
     * @param message - message about the network problem
     * @param details - raw error details, if any available
     * @param retriesTaken - how many retries have already been taken
     * @param nextRetryInMilliseconds - when the job will retry again
     */
    void networkError(QString message, QString details, int retriesTaken,
                      int nextRetryInMilliseconds);

    void syncDone();
    void syncError(QString message, QString details);

    void newUser(User* user);

    /**
     * \group Signals emitted on room transitions
     *
     * Note: Rooms in Invite state are always stored separately from
     * rooms in Join/Leave state, because of special treatment of
     * invite_state in Matrix CS API (see The Spec on /sync for details).
     * Therefore, objects below are: r - room in Join/Leave state;
     * i - room in Invite state
     *
     * 1. none -> Invite: newRoom(r), invitedRoom(r,nullptr)
     * 2. none -> Join: newRoom(r), joinedRoom(r,nullptr)
     * 3. none -> Leave: newRoom(r), leftRoom(r,nullptr)
     * 4. Invite -> Join:
     *      newRoom(r), joinedRoom(r,i), aboutToDeleteRoom(i)
     * 4a. Leave and Invite -> Join:
     *      joinedRoom(r,i), aboutToDeleteRoom(i)
     * 5. Invite -> Leave:
     *      newRoom(r), leftRoom(r,i), aboutToDeleteRoom(i)
     * 5a. Leave and Invite -> Leave:
     *      leftRoom(r,i), aboutToDeleteRoom(i)
     * 6. Join -> Leave: leftRoom(r)
     * 7. Leave -> Invite: newRoom(i), invitedRoom(i,r)
     * 8. Leave -> Join: joinedRoom(r)
     * The following transitions are only possible via forgetRoom()
     * so far; if a room gets forgotten externally, sync won't tell
     * about it:
     * 9. any -> none: as any -> Leave, then aboutToDeleteRoom(r)
     */

    /** A new room object has been created */
    void newRoom(Room* room);

    /** A room invitation is seen for the first time
     *
     * If the same room is in Left state, it's passed in prev. Beware
     * that initial sync will trigger this signal for all rooms in
     * Invite state.
     */
    void invitedRoom(Room* room, Room* prev);

    /** A joined room is seen for the first time
     *
     * It's not the same as receiving a room in "join" section of sync
     * response (rooms will be there even after joining); it's also
     * not (exactly) the same as actual joining action of a user (all
     * rooms coming in initial sync will trigger this signal too). If
     * this room was in Invite state before, the respective object is
     * passed in prev (and it will be deleted shortly afterwards).
     */
    void joinedRoom(Room* room, Room* prev);

    /** A room has just been left
     *
     * If this room has been in Invite state (as in case of rejecting
     * an invitation), the respective object will be passed in prev
     * (and will be deleted shortly afterwards). Note that, similar
     * to invitedRoom and joinedRoom, this signal is triggered for all
     * Left rooms upon initial sync (not only those that were left
     * right before the sync).
     */
    void leftRoom(Room* room, Room* prev);

    /** The room object is about to be deleted */
    void aboutToDeleteRoom(Room* room);

    /** The room has just been created by createRoom or requestDirectChat
     *
     * This signal is not emitted in usual room state transitions,
     * only as an outcome of room creation operations invoked by
     * the client.
     * \note requestDirectChat doesn't necessarily create a new chat;
     *       use directChatAvailable signal if you just need to obtain
     *       a direct chat room.
     */
    void createdRoom(Room* room);

    /** The first sync for the room has been completed
     *
     * This signal is emitted after the room has been synced the first
     * time. This is the right signal to connect to if you need to
     * access the room state (name, aliases, members); state transition
     * signals (newRoom, joinedRoom etc.) come earlier, when the room
     * has just been created.
     */
    void loadedRoomState(Room* room);

    /** Account data (except direct chats) have changed */
    void accountDataChanged(QString type);

    /** The direct chat room is ready for using
     * This signal is emitted upon any successful outcome from
     * requestDirectChat.
     */
    void directChatAvailable(Room* directChat);

    /** The list of direct chats has changed
     * This signal is emitted every time when the mapping of users
     * to direct chat rooms is changed (because of either local updates
     * or a different list arrived from the server).
     */
    void directChatsListChanged(DirectChatsMap additions,
                                DirectChatsMap removals);

    void ignoredUsersListChanged(IgnoredUsersList additions,
                                 IgnoredUsersList removals);

    void cacheStateChanged();
    void lazyLoadingChanged();
    void turnServersChanged(const QJsonObject& servers);

protected:
    /**
     * @brief Access the underlying ConnectionData class
     */
    const ConnectionData* connectionData() const;

    /** Get a Room object for the given id in the given state
     *
     * Use this method when you need a Room object in the local list
     * of rooms, with the given state. Note that this does not interact
     * with the server; in particular, does not automatically create
     * rooms on the server. This call performs necessary join state
     * transitions; e.g., if it finds a room in Invite but
     * `joinState == JoinState::Join` then the Invite room object
     * will be deleted and a new room object with Join state created.
     * In contrast, switching between Join and Leave happens within
     * the same object.
     * \param roomId room id (not alias!)
     * \param joinState desired (target) join state of the room; if
     * omitted, any state will be found and return unchanged, or a
     * new Join room created.
     * @return a pointer to a Room object with the specified id and the
     * specified state; nullptr if roomId is empty or if roomFactory()
     * failed to create a Room object.
     */
    Room* provideRoom(const QString& roomId,
                      Omittable<JoinState> joinState = none);

    /**
     * Completes loading sync data.
     */
    void onSyncSuccess(SyncData&& data, bool fromCache = false);

protected slots:
    void syncLoopIteration();

private:
    class Private;
    QScopedPointer<Private> d;

    /**
     * A single entry for functions that need to check whether the
     * homeserver is valid before running. May either execute connectFn
     * synchronously or asynchronously (if tryResolve is true and
     * a DNS lookup is initiated); in case of errors, emits resolveError
     * if the homeserver URL is not valid and cannot be resolved from
     * userId.
     *
     * @param userId - fully-qualified MXID to resolve HS from
     * @param connectFn - a function to execute once the HS URL is good
     */
    void checkAndConnect(const QString& userId, std::function<void()> connectFn);
    void doConnectToServer(const QString& user, const QString& password,
                           const QString& initialDeviceName,
                           const QString& deviceId = {});

    static room_factory_t _roomFactory;
    static user_factory_t _userFactory;
};
} // namespace QMatrixClient
=======
     * \sa Connection::callApi
     */
    enum RunningPolicy { ForegroundRequest = 0x0, BackgroundRequest = 0x1 };

    class Connection: public QObject {
            Q_OBJECT

            Q_PROPERTY(User* localUser READ user NOTIFY stateChanged)
            Q_PROPERTY(QString localUserId READ userId NOTIFY stateChanged)
            Q_PROPERTY(QString deviceId READ deviceId NOTIFY stateChanged)
            Q_PROPERTY(QByteArray accessToken READ accessToken NOTIFY stateChanged)
            Q_PROPERTY(QString defaultRoomVersion READ defaultRoomVersion NOTIFY capabilitiesLoaded)
            Q_PROPERTY(QUrl homeserver READ homeserver WRITE setHomeserver NOTIFY homeserverChanged)
            Q_PROPERTY(QString domain READ domain NOTIFY homeserverChanged)
            Q_PROPERTY(bool cacheState READ cacheState WRITE setCacheState NOTIFY cacheStateChanged)
            Q_PROPERTY(bool lazyLoading READ lazyLoading WRITE setLazyLoading NOTIFY lazyLoadingChanged)

        public:
            // Room ids, rather than room pointers, are used in the direct chat
            // map types because the library keeps Invite rooms separate from
            // rooms in Join and Leave state; and direct chats in account data
            // are stored with no regard to their state.
            using DirectChatsMap = QMultiHash<const User*, QString>;
            using DirectChatUsersMap = QMultiHash<QString, User*>;
            using IgnoredUsersList = IgnoredUsersEvent::content_type;

            using UsersToDevicesToEvents =
                std::unordered_map<QString,
                    std::unordered_map<QString, const Event&>>;

            enum RoomVisibility { PublishRoom, UnpublishRoom }; // FIXME: Should go inside CreateRoomJob

            explicit Connection(QObject* parent = nullptr);
            explicit Connection(const QUrl& server, QObject* parent = nullptr);
            ~Connection() override;

            /** Get all Invited and Joined rooms
             * \return a hashmap from a composite key - room name and whether
             *         it's an Invite rather than Join - to room pointers
             */
            QHash<QPair<QString, bool>, Room*> roomMap() const;

            /** Check whether the account has data of the given type
             * Direct chats map is not supported by this method _yet_.
             */
            bool hasAccountData(const QString& type) const;

            /** Get a generic account data event of the given type
             * This returns an account data event of the given type
             * stored on the server. Direct chats map cannot be retrieved
             * using this method _yet_; use directChats() instead.
             */
            const EventPtr& accountData(const QString& type) const;

            /** Get a generic account data event of the given type
             * This returns an account data event of the given type
             * stored on the server. Direct chats map cannot be retrieved
             * using this method _yet_; use directChats() instead.
             */
            template <typename EventT>
            const typename EventT::content_type accountData() const
            {
                if (const auto& eventPtr = accountData(EventT::matrixTypeId()))
                    return eventPtr->content();
                return {};
            }

            /** Get account data as a JSON object
             * This returns the content part of the account data event
             * of the given type. Direct chats map cannot be retrieved using
             * this method _yet_; use directChats() instead.
             */
            Q_INVOKABLE QJsonObject accountDataJson(const QString& type) const;

            /** Set a generic account data event of the given type */
            void setAccountData(EventPtr&& event);

            Q_INVOKABLE void setAccountData(const QString& type,
                                            const QJsonObject& content);

            /** Get all Invited and Joined rooms grouped by tag
             * \return a hashmap from tag name to a vector of room pointers,
             *         sorted by their order in the tag - details are at
             *         https://matrix.org/speculator/spec/drafts%2Fe2e/client_server/unstable.html#id95
             */
            QHash<QString, QVector<Room*>> tagsToRooms() const;

            /** Get all room tags known on this connection */
            QStringList tagNames() const;

            /** Get the list of rooms with the specified tag */
            QVector<Room*> roomsWithTag(const QString& tagName) const;

            /** Mark the room as a direct chat with the user
             * This function marks \p room as a direct chat with \p user.
             * Emits the signal synchronously, without waiting to complete
             * synchronisation with the server.
             *
             * \sa directChatsListChanged
             */
            void addToDirectChats(const Room* room, User* user);

            /** Unmark the room from direct chats
             * This function removes the room id from direct chats either for
             * a specific \p user or for all users if \p user in nullptr.
             * The room id is used to allow removal of, e.g., ids of forgotten
             * rooms; a Room object need not exist. Emits the signal
             * immediately, without waiting to complete synchronisation with
             * the server.
             *
             * \sa directChatsListChanged
             */
            void removeFromDirectChats(const QString& roomId,
                                       User* user = nullptr);

            /** Check whether the room id corresponds to a direct chat */
            bool isDirectChat(const QString& roomId) const;

            /** Get the whole map from users to direct chat rooms */
            DirectChatsMap directChats() const;

            /** Retrieve the list of users the room is a direct chat with
             * @return The list of users for which this room is marked as
             * a direct chat; an empty list if the room is not a direct chat
             */
            QList<User*> directChatUsers(const Room* room) const;

            /** Check whether a particular user is in the ignore list */
            Q_INVOKABLE bool isIgnored(const User* user) const;

            /** Get the whole list of ignored users */
            Q_INVOKABLE IgnoredUsersList ignoredUsers() const;

            /** Add the user to the ignore list
             * The change signal is emitted synchronously, without waiting
             * to complete synchronisation with the server.
             *
             * \sa ignoredUsersListChanged
             */
            Q_INVOKABLE void addToIgnoredUsers(const User* user);

            /** Remove the user from the ignore list */
            /** Similar to adding, the change signal is emitted synchronously.
             *
             * \sa ignoredUsersListChanged
             */
            Q_INVOKABLE void removeFromIgnoredUsers(const User* user);

            /** Get the full list of users known to this account */
            QMap<QString, User*> users() const;

            /** Get the base URL of the homeserver to connect to */
            QUrl homeserver() const;
            /** Get the domain name used for ids/aliases on the server */
            QString domain() const;
            /** Find a room by its id and a mask of applicable states */
            Q_INVOKABLE Room* room(const QString& roomId,
                JoinStates states = JoinState::Invite|JoinState::Join) const;
            /** Find a room by its alias and a mask of applicable states */
            Q_INVOKABLE Room* roomByAlias(const QString& roomAlias,
                JoinStates states = JoinState::Invite|JoinState::Join) const;
            /** Update the internal map of room aliases to IDs */
            /// This is used to maintain the internal index of room aliases.
            /// It does NOT change aliases on the server,
            /// \sa Room::setLocalAliases
            void updateRoomAliases(const QString& roomId,
                                   const QString& aliasServer,
                                   const QStringList& previousRoomAliases,
                                   const QStringList& roomAliases);
            Q_INVOKABLE Room* invitation(const QString& roomId) const;
            Q_INVOKABLE User* user(const QString& userId);
            const User* user() const;
            User* user();
            QString userId() const;
            QString deviceId() const;
            QByteArray accessToken() const;
            Q_INVOKABLE SyncJob* syncJob() const;
            Q_INVOKABLE int millisToReconnect() const;

            Q_INVOKABLE void getTurnServers();

            struct SupportedRoomVersion
            {
                QString id;
                QString status;

                static const QString StableTag; // "stable", as of CS API 0.5
                bool isStable() const { return status == StableTag; }

                friend QDebug operator<<(QDebug dbg,
                                         const SupportedRoomVersion& v)
                {
                    QDebugStateSaver _(dbg);
                    return dbg.nospace() << v.id << '/' << v.status;
                }
            };

            /// Get the room version recommended by the server
            /** Only works after server capabilities have been loaded.
             * \sa loadingCapabilities */
            QString defaultRoomVersion() const;
            /// Get the room version considered stable by the server
            /** Only works after server capabilities have been loaded.
             * \sa loadingCapabilities */
            QStringList stableRoomVersions() const;
            /// Get all room versions supported by the server
            /** Only works after server capabilities have been loaded.
             * \sa loadingCapabilities */
            QVector<SupportedRoomVersion> availableRoomVersions() const;

            /**
             * Call this before first sync to load from previously saved file.
             *
             * \param fromFile A local path to read the state from. Uses QUrl
             * to be QML-friendly. Empty parameter means saving to the directory
             * defined by stateCachePath() / stateCacheDir().
             */
            Q_INVOKABLE void loadState();
            /**
             * This method saves the current state of rooms (but not messages
             * in them) to a local cache file, so that it could be loaded by
             * loadState() on a next run of the client.
             *
             * \param toFile A local path to save the state to. Uses QUrl to be
             * QML-friendly. Empty parameter means saving to the directory
             * defined by stateCachePath() / stateCacheDir().
             */
            Q_INVOKABLE void saveState() const;

            /// This method saves the current state of a single room.
            void saveRoomState(Room* r) const;

            /// Get the default directory path to save the room state to
            /** \sa stateCacheDir */
            Q_INVOKABLE QString stateCachePath() const;

            /// Get the default directory to save the room state to
            /**
             * This function returns the default directory to store the cached
             * room state, defined as follows:
             * \code
             *     QStandardPaths::writeableLocation(QStandardPaths::CacheLocation) + _safeUserId + "_state.json"
             * \endcode
             * where `_safeUserId` is userId() with `:` (colon) replaced by
             * `_` (underscore), as colons are reserved characters on Windows.
             * \sa loadState, saveState, stateCachePath
             */
            QDir stateCacheDir() const;

            /** Whether or not the rooms state should be cached locally
             * \sa loadState(), saveState()
             */
            bool cacheState() const;
            void setCacheState(bool newValue);

            bool lazyLoading() const;
            void setLazyLoading(bool newValue);

            /** Start a job of a specified type with specified arguments and policy
             *
             * This is a universal method to start a job of a type passed
             * as a template parameter. The policy allows to fine-tune the way
             * the job is executed - as of this writing it means a choice
             * between "foreground" and "background".
             *
             * \param runningPolicy controls how the job is executed
             * \param jobArgs arguments to the job constructor
             *
             * \sa BaseJob::isBackground. QNetworkRequest::BackgroundRequestAttribute
             */
            template <typename JobT, typename... JobArgTs>
            JobT* callApi(RunningPolicy runningPolicy,
                          JobArgTs&&... jobArgs) const
            {
                auto job = new JobT(std::forward<JobArgTs>(jobArgs)...);
                connect(job, &BaseJob::failure, this, &Connection::requestFailed);
                job->start(connectionData(), runningPolicy&BackgroundRequest);
                return job;
            }

            /** Start a job of a specified type with specified arguments
             *
             * This is an overload that calls the job with "foreground" policy.
             */
            template <typename JobT, typename... JobArgTs>
            JobT* callApi(JobArgTs&&... jobArgs) const
            {
                return callApi<JobT>(ForegroundRequest,
                                     std::forward<JobArgTs>(jobArgs)...);
            }

            /** Generate a new transaction id. Transaction id's are unique within
             * a single Connection object
             */
            Q_INVOKABLE QByteArray generateTxnId() const;

            /// Set a room factory function
            static void setRoomFactory(room_factory_t f);

            /// Set a user factory function
            static void setUserFactory(user_factory_t f);

            /// Get a room factory function
            static room_factory_t roomFactory();

            /// Get a user factory function
            static user_factory_t userFactory();

            /// Set the room factory to default with the overriden room type
            template <typename T>
            static void setRoomType() { setRoomFactory(defaultRoomFactory<T>()); }

            /// Set the user factory to default with the overriden user type
            template <typename T>
            static void setUserType() { setUserFactory(defaultUserFactory<T>()); }

        public slots:
            /** Set the homeserver base URL */
            void setHomeserver(const QUrl& baseUrl);

            /** Determine and set the homeserver from MXID */
            void resolveServer(const QString& mxid);

            void connectToServer(const QString& user, const QString& password,
                                 const QString& initialDeviceName,
                                 const QString& deviceId = {});
            void connectWithToken(const QString& userId, const QString& accessToken,
                                  const QString& deviceId);
            /// Explicitly request capabilities from the server
            void reloadCapabilities();

            /// Find out if capabilites are still loading from the server
            bool loadingCapabilities() const;

            /** @deprecated Use stopSync() instead */
            void disconnectFromServer() { stopSync(); }
            void logout();

            void sync(int timeout = -1);
            void syncLoop(int timeout = -1);

            void stopSync();
            QString nextBatchToken() const;

            virtual MediaThumbnailJob* getThumbnail(const QString& mediaId,
                QSize requestedSize, RunningPolicy policy = BackgroundRequest) const;
            MediaThumbnailJob* getThumbnail(const QUrl& url,
                QSize requestedSize, RunningPolicy policy = BackgroundRequest) const;
            MediaThumbnailJob* getThumbnail(const QUrl& url,
                int requestedWidth, int requestedHeight,
                RunningPolicy policy = BackgroundRequest) const;

            // QIODevice* should already be open
            UploadContentJob* uploadContent(QIODevice* contentSource,
                                const QString& filename = {},
                                const QString& overrideContentType = {}) const;
            UploadContentJob* uploadFile(const QString& fileName,
                                const QString& overrideContentType = {});
            GetContentJob* getContent(const QString& mediaId) const;
            GetContentJob* getContent(const QUrl& url) const;
            // If localFilename is empty, a temporary file will be created
            DownloadFileJob* downloadFile(const QUrl& url,
                            const QString& localFilename = {}) const;

            /**
             * \brief Create a room (generic method)
             * This method allows to customize room entirely to your liking,
             * providing all the attributes the original CS API provides.
             */
            CreateRoomJob* createRoom(RoomVisibility visibility,
                const QString& alias, const QString& name, const QString& topic,
                QStringList invites, const QString& presetName = {},
                const QString& roomVersion = {}, bool isDirect = false,
                const QVector<CreateRoomJob::StateEvent>& initialState = {},
                const QVector<CreateRoomJob::Invite3pid>& invite3pids = {},
                const QJsonObject& creationContent = {});

            /** Get a direct chat with a single user
             * This method may return synchronously or asynchoronously depending
             * on whether a direct chat room with the respective person exists
             * already.
             *
             * \sa directChatAvailable
             */
            void requestDirectChat(const QString& userId);

            /** Get a direct chat with a single user
             * This method may return synchronously or asynchoronously depending
             * on whether a direct chat room with the respective person exists
             * already.
             *
             * \sa directChatAvailable
             */
            void requestDirectChat(User* u);

            /** Run an operation in a direct chat with the user
             * This method may return synchronously or asynchoronously depending
             * on whether a direct chat room with the respective person exists
             * already. Instead of emitting a signal it executes the passed
             * function object with the direct chat room as its parameter.
             */
            void doInDirectChat(const QString& userId,
                                const std::function<void(Room*)>& operation);

            /** Run an operation in a direct chat with the user
             * This method may return synchronously or asynchoronously depending
             * on whether a direct chat room with the respective person exists
             * already. Instead of emitting a signal it executes the passed
             * function object with the direct chat room as its parameter.
             */
            void doInDirectChat(User* u,
                                const std::function<void(Room*)>& operation);

            /** Create a direct chat with a single user, optional name and topic
             * A room will always be created, unlike in requestDirectChat.
             * It is advised to use requestDirectChat as a default way of getting
             * one-on-one with a person, and only use createDirectChat when
             * a new creation is explicitly desired.
             */
            CreateRoomJob* createDirectChat(const QString& userId,
                const QString& topic = {}, const QString& name = {});

            virtual JoinRoomJob* joinRoom(const QString& roomAlias,
                                          const QStringList& serverNames = {});

            /** Sends /forget to the server and also deletes room locally.
             * This method is in Connection, not in Room, since it's a
             * room lifecycle operation, and Connection is an acting room manager.
             * It ensures that the local user is not a member of a room (running /leave,
             * if necessary) then issues a /forget request and if that one doesn't fail
             * deletion of the local Room object is ensured.
             * \param id - the room id to forget
             * \return - the ongoing /forget request to the server; note that the
             * success() signal of this request is connected to deleteLater()
             * of a respective room so by the moment this finishes, there might be no
             * Room object anymore.
             */
            ForgetRoomJob* forgetRoom(const QString& id);

            SendToDeviceJob* sendToDevices(const QString& eventType,
                    const UsersToDevicesToEvents& eventsMap) const;

            /** \deprecated This method is experimental and may be removed any time */
            SendMessageJob* sendMessage(const QString& roomId,
                                        const RoomEvent& event) const;

            /** \deprecated Do not use this directly, use Room::leaveRoom() instead */
            virtual LeaveRoomJob* leaveRoom( Room* room );

            // Old API that will be abolished any time soon. DO NOT USE.

            /** @deprecated Use callApi<PostReceiptJob>() or Room::postReceipt() instead */
            virtual PostReceiptJob* postReceipt(Room* room,
                                                RoomEvent* event) const;
        signals:
            /**
             * @deprecated
             * This was a signal resulting from a successful resolveServer().
             * Since Connection now provides setHomeserver(), the HS URL
             * may change even without resolveServer() invocation. Use
             * homeserverChanged() instead of resolved(). You can also use
             * connectToServer and connectWithToken without the HS URL set in
             * advance (i.e. without calling resolveServer), as they now trigger
             * server name resolution from MXID if the server URL is not valid.
             */
            void resolved();
            void resolveError(QString error);

            void homeserverChanged(QUrl baseUrl);
            void capabilitiesLoaded();

            void connected();
            void reconnected(); //< \deprecated Use connected() instead
            void loggedOut();
            /** Login data or state have changed
             *
             * This is a common change signal for userId, deviceId and
             * accessToken - these properties normally only change at
             * a successful login and logout and are constant at other times.
             */
            void stateChanged();
            void loginError(QString message, QString details);

            /** A network request (job) failed
             *
             * @param request - the pointer to the failed job
             */
            void requestFailed(BaseJob* request);

            /** A network request (job) failed due to network problems
             *
             * This is _only_ emitted when the job will retry on its own;
             * once it gives up, requestFailed() will be emitted.
             *
             * @param message - message about the network problem
             * @param details - raw error details, if any available
             * @param retriesTaken - how many retries have already been taken
             * @param nextRetryInMilliseconds - when the job will retry again
             */
            void networkError(QString message, QString details,
                              int retriesTaken, int nextRetryInMilliseconds);

            void syncDone();
            void syncError(QString message, QString details);

            void newUser(User* user);

            /**
             * \group Signals emitted on room transitions
             *
             * Note: Rooms in Invite state are always stored separately from
             * rooms in Join/Leave state, because of special treatment of
             * invite_state in Matrix CS API (see The Spec on /sync for details).
             * Therefore, objects below are: r - room in Join/Leave state;
             * i - room in Invite state
             *
             * 1. none -> Invite: newRoom(r), invitedRoom(r,nullptr)
             * 2. none -> Join: newRoom(r), joinedRoom(r,nullptr)
             * 3. none -> Leave: newRoom(r), leftRoom(r,nullptr)
             * 4. Invite -> Join:
             *      newRoom(r), joinedRoom(r,i), aboutToDeleteRoom(i)
             * 4a. Leave and Invite -> Join:
             *      joinedRoom(r,i), aboutToDeleteRoom(i)
             * 5. Invite -> Leave:
             *      newRoom(r), leftRoom(r,i), aboutToDeleteRoom(i)
             * 5a. Leave and Invite -> Leave:
             *      leftRoom(r,i), aboutToDeleteRoom(i)
             * 6. Join -> Leave: leftRoom(r)
             * 7. Leave -> Invite: newRoom(i), invitedRoom(i,r)
             * 8. Leave -> Join: joinedRoom(r)
             * The following transitions are only possible via forgetRoom()
             * so far; if a room gets forgotten externally, sync won't tell
             * about it:
             * 9. any -> none: as any -> Leave, then aboutToDeleteRoom(r)
             */

            /** A new room object has been created */
            void newRoom(Room* room);

            /** A room invitation is seen for the first time
             *
             * If the same room is in Left state, it's passed in prev. Beware
             * that initial sync will trigger this signal for all rooms in
             * Invite state.
             */
            void invitedRoom(Room* room, Room* prev);

            /** A joined room is seen for the first time
             *
             * It's not the same as receiving a room in "join" section of sync
             * response (rooms will be there even after joining); it's also
             * not (exactly) the same as actual joining action of a user (all
             * rooms coming in initial sync will trigger this signal too). If
             * this room was in Invite state before, the respective object is
             * passed in prev (and it will be deleted shortly afterwards).
             */
            void joinedRoom(Room* room, Room* prev);

            /** A room has just been left
             *
             * If this room has been in Invite state (as in case of rejecting
             * an invitation), the respective object will be passed in prev
             * (and will be deleted shortly afterwards). Note that, similar
             * to invitedRoom and joinedRoom, this signal is triggered for all
             * Left rooms upon initial sync (not only those that were left
             * right before the sync).
             */
            void leftRoom(Room* room, Room* prev);

            /** The room object is about to be deleted */
            void aboutToDeleteRoom(Room* room);

            /** The room has just been created by createRoom or requestDirectChat
             *
             * This signal is not emitted in usual room state transitions,
             * only as an outcome of room creation operations invoked by
             * the client.
             * \note requestDirectChat doesn't necessarily create a new chat;
             *       use directChatAvailable signal if you just need to obtain
             *       a direct chat room.
             */
            void createdRoom(Room* room);

            /** The first sync for the room has been completed
             *
             * This signal is emitted after the room has been synced the first
             * time. This is the right signal to connect to if you need to
             * access the room state (name, aliases, members); state transition
             * signals (newRoom, joinedRoom etc.) come earlier, when the room
             * has just been created.
             */
            void loadedRoomState(Room* room);

            /** Account data (except direct chats) have changed */
            void accountDataChanged(QString type);

            /** The direct chat room is ready for using
             * This signal is emitted upon any successful outcome from
             * requestDirectChat.
             */
            void directChatAvailable(Room* directChat);

            /** The list of direct chats has changed
             * This signal is emitted every time when the mapping of users
             * to direct chat rooms is changed (because of either local updates
             * or a different list arrived from the server).
             */
            void directChatsListChanged(DirectChatsMap additions,
                                        DirectChatsMap removals);

            void ignoredUsersListChanged(IgnoredUsersList additions,
                                         IgnoredUsersList removals);

            void cacheStateChanged();
            void lazyLoadingChanged();
            void turnServersChanged(const QJsonObject& servers);

        protected:
            /**
             * @brief Access the underlying ConnectionData class
             */
            const ConnectionData* connectionData() const;

            /** Get a Room object for the given id in the given state
             *
             * Use this method when you need a Room object in the local list
             * of rooms, with the given state. Note that this does not interact
             * with the server; in particular, does not automatically create
             * rooms on the server. This call performs necessary join state
             * transitions; e.g., if it finds a room in Invite but
             * `joinState == JoinState::Join` then the Invite room object
             * will be deleted and a new room object with Join state created.
             * In contrast, switching between Join and Leave happens within
             * the same object.
             * \param roomId room id (not alias!)
             * \param joinState desired (target) join state of the room; if
             * omitted, any state will be found and return unchanged, or a
             * new Join room created.
             * @return a pointer to a Room object with the specified id and the
             * specified state; nullptr if roomId is empty or if roomFactory()
             * failed to create a Room object.
             */
            Room* provideRoom(const QString& roomId,
                              Omittable<JoinState> joinState = none);

            /**
             * Completes loading sync data.
             */
            void onSyncSuccess(SyncData &&data, bool fromCache = false);

        protected slots:
            void syncLoopIteration();

        private:
            class Private;
            QScopedPointer<Private> d;

            /**
             * A single entry for functions that need to check whether the
             * homeserver is valid before running. May either execute connectFn
             * synchronously or asynchronously (if tryResolve is true and
             * a DNS lookup is initiated); in case of errors, emits resolveError
             * if the homeserver URL is not valid and cannot be resolved from
             * userId.
             *
             * @param userId - fully-qualified MXID to resolve HS from
             * @param connectFn - a function to execute once the HS URL is good
             */
            void checkAndConnect(const QString& userId,
                                 std::function<void()> connectFn);
            void doConnectToServer(const QString& user, const QString& password,
                                   const QString& initialDeviceName,
                                   const QString& deviceId = {});

            static room_factory_t _roomFactory;
            static user_factory_t _userFactory;
    };
}  // namespace QMatrixClient
>>>>>>> 651478c1
Q_DECLARE_METATYPE(QMatrixClient::Connection*)<|MERGE_RESOLUTION|>--- conflicted
+++ resolved
@@ -132,7 +132,7 @@
 
     explicit Connection(QObject* parent = nullptr);
     explicit Connection(const QUrl& server, QObject* parent = nullptr);
-    virtual ~Connection();
+    ~Connection() override;
 
     /** Get all Invited and Joined rooms
      * \return a hashmap from a composite key - room name and whether
@@ -261,9 +261,10 @@
                                   JoinStates states = JoinState::Invite
                                                       | JoinState::Join) const;
     /** Update the internal map of room aliases to IDs */
-    /// This is used for internal bookkeeping of rooms. Do NOT use
-    /// it to try change aliases, use Room::setAliases instead
-    void updateRoomAliases(const QString& roomId,
+    /// This is used to maintain the internal index of room aliases.
+    /// It does NOT change aliases on the server,
+    /// \sa Room::setLocalAliases
+    void updateRoomAliases(const QString& roomId, const QString& aliasServer,
                            const QStringList& previousRoomAliases,
                            const QStringList& roomAliases);
     Q_INVOKABLE Room* invitation(const QString& roomId) const;
@@ -276,7 +277,6 @@
     Q_INVOKABLE SyncJob* syncJob() const;
     Q_INVOKABLE int millisToReconnect() const;
 
-    [[deprecated("Use accessToken() instead")]] Q_INVOKABLE QString token() const;
     Q_INVOKABLE void getTurnServers();
 
     struct SupportedRoomVersion
@@ -422,8 +422,8 @@
     /** Set the homeserver base URL */
     void setHomeserver(const QUrl& baseUrl);
 
-    /** Determine and set the homeserver from domain or MXID */
-    void resolveServer(const QString& mxidOrDomain);
+    /** Determine and set the homeserver from MXID */
+    void resolveServer(const QString& mxid);
 
     void connectToServer(const QString& user, const QString& password,
                          const QString& initialDeviceName,
@@ -487,7 +487,6 @@
      * on whether a direct chat room with the respective person exists
      * already.
      *
-<<<<<<< HEAD
      * \sa directChatAvailable
      */
     void requestDirectChat(const QString& userId);
@@ -783,684 +782,4 @@
     static user_factory_t _userFactory;
 };
 } // namespace QMatrixClient
-=======
-     * \sa Connection::callApi
-     */
-    enum RunningPolicy { ForegroundRequest = 0x0, BackgroundRequest = 0x1 };
-
-    class Connection: public QObject {
-            Q_OBJECT
-
-            Q_PROPERTY(User* localUser READ user NOTIFY stateChanged)
-            Q_PROPERTY(QString localUserId READ userId NOTIFY stateChanged)
-            Q_PROPERTY(QString deviceId READ deviceId NOTIFY stateChanged)
-            Q_PROPERTY(QByteArray accessToken READ accessToken NOTIFY stateChanged)
-            Q_PROPERTY(QString defaultRoomVersion READ defaultRoomVersion NOTIFY capabilitiesLoaded)
-            Q_PROPERTY(QUrl homeserver READ homeserver WRITE setHomeserver NOTIFY homeserverChanged)
-            Q_PROPERTY(QString domain READ domain NOTIFY homeserverChanged)
-            Q_PROPERTY(bool cacheState READ cacheState WRITE setCacheState NOTIFY cacheStateChanged)
-            Q_PROPERTY(bool lazyLoading READ lazyLoading WRITE setLazyLoading NOTIFY lazyLoadingChanged)
-
-        public:
-            // Room ids, rather than room pointers, are used in the direct chat
-            // map types because the library keeps Invite rooms separate from
-            // rooms in Join and Leave state; and direct chats in account data
-            // are stored with no regard to their state.
-            using DirectChatsMap = QMultiHash<const User*, QString>;
-            using DirectChatUsersMap = QMultiHash<QString, User*>;
-            using IgnoredUsersList = IgnoredUsersEvent::content_type;
-
-            using UsersToDevicesToEvents =
-                std::unordered_map<QString,
-                    std::unordered_map<QString, const Event&>>;
-
-            enum RoomVisibility { PublishRoom, UnpublishRoom }; // FIXME: Should go inside CreateRoomJob
-
-            explicit Connection(QObject* parent = nullptr);
-            explicit Connection(const QUrl& server, QObject* parent = nullptr);
-            ~Connection() override;
-
-            /** Get all Invited and Joined rooms
-             * \return a hashmap from a composite key - room name and whether
-             *         it's an Invite rather than Join - to room pointers
-             */
-            QHash<QPair<QString, bool>, Room*> roomMap() const;
-
-            /** Check whether the account has data of the given type
-             * Direct chats map is not supported by this method _yet_.
-             */
-            bool hasAccountData(const QString& type) const;
-
-            /** Get a generic account data event of the given type
-             * This returns an account data event of the given type
-             * stored on the server. Direct chats map cannot be retrieved
-             * using this method _yet_; use directChats() instead.
-             */
-            const EventPtr& accountData(const QString& type) const;
-
-            /** Get a generic account data event of the given type
-             * This returns an account data event of the given type
-             * stored on the server. Direct chats map cannot be retrieved
-             * using this method _yet_; use directChats() instead.
-             */
-            template <typename EventT>
-            const typename EventT::content_type accountData() const
-            {
-                if (const auto& eventPtr = accountData(EventT::matrixTypeId()))
-                    return eventPtr->content();
-                return {};
-            }
-
-            /** Get account data as a JSON object
-             * This returns the content part of the account data event
-             * of the given type. Direct chats map cannot be retrieved using
-             * this method _yet_; use directChats() instead.
-             */
-            Q_INVOKABLE QJsonObject accountDataJson(const QString& type) const;
-
-            /** Set a generic account data event of the given type */
-            void setAccountData(EventPtr&& event);
-
-            Q_INVOKABLE void setAccountData(const QString& type,
-                                            const QJsonObject& content);
-
-            /** Get all Invited and Joined rooms grouped by tag
-             * \return a hashmap from tag name to a vector of room pointers,
-             *         sorted by their order in the tag - details are at
-             *         https://matrix.org/speculator/spec/drafts%2Fe2e/client_server/unstable.html#id95
-             */
-            QHash<QString, QVector<Room*>> tagsToRooms() const;
-
-            /** Get all room tags known on this connection */
-            QStringList tagNames() const;
-
-            /** Get the list of rooms with the specified tag */
-            QVector<Room*> roomsWithTag(const QString& tagName) const;
-
-            /** Mark the room as a direct chat with the user
-             * This function marks \p room as a direct chat with \p user.
-             * Emits the signal synchronously, without waiting to complete
-             * synchronisation with the server.
-             *
-             * \sa directChatsListChanged
-             */
-            void addToDirectChats(const Room* room, User* user);
-
-            /** Unmark the room from direct chats
-             * This function removes the room id from direct chats either for
-             * a specific \p user or for all users if \p user in nullptr.
-             * The room id is used to allow removal of, e.g., ids of forgotten
-             * rooms; a Room object need not exist. Emits the signal
-             * immediately, without waiting to complete synchronisation with
-             * the server.
-             *
-             * \sa directChatsListChanged
-             */
-            void removeFromDirectChats(const QString& roomId,
-                                       User* user = nullptr);
-
-            /** Check whether the room id corresponds to a direct chat */
-            bool isDirectChat(const QString& roomId) const;
-
-            /** Get the whole map from users to direct chat rooms */
-            DirectChatsMap directChats() const;
-
-            /** Retrieve the list of users the room is a direct chat with
-             * @return The list of users for which this room is marked as
-             * a direct chat; an empty list if the room is not a direct chat
-             */
-            QList<User*> directChatUsers(const Room* room) const;
-
-            /** Check whether a particular user is in the ignore list */
-            Q_INVOKABLE bool isIgnored(const User* user) const;
-
-            /** Get the whole list of ignored users */
-            Q_INVOKABLE IgnoredUsersList ignoredUsers() const;
-
-            /** Add the user to the ignore list
-             * The change signal is emitted synchronously, without waiting
-             * to complete synchronisation with the server.
-             *
-             * \sa ignoredUsersListChanged
-             */
-            Q_INVOKABLE void addToIgnoredUsers(const User* user);
-
-            /** Remove the user from the ignore list */
-            /** Similar to adding, the change signal is emitted synchronously.
-             *
-             * \sa ignoredUsersListChanged
-             */
-            Q_INVOKABLE void removeFromIgnoredUsers(const User* user);
-
-            /** Get the full list of users known to this account */
-            QMap<QString, User*> users() const;
-
-            /** Get the base URL of the homeserver to connect to */
-            QUrl homeserver() const;
-            /** Get the domain name used for ids/aliases on the server */
-            QString domain() const;
-            /** Find a room by its id and a mask of applicable states */
-            Q_INVOKABLE Room* room(const QString& roomId,
-                JoinStates states = JoinState::Invite|JoinState::Join) const;
-            /** Find a room by its alias and a mask of applicable states */
-            Q_INVOKABLE Room* roomByAlias(const QString& roomAlias,
-                JoinStates states = JoinState::Invite|JoinState::Join) const;
-            /** Update the internal map of room aliases to IDs */
-            /// This is used to maintain the internal index of room aliases.
-            /// It does NOT change aliases on the server,
-            /// \sa Room::setLocalAliases
-            void updateRoomAliases(const QString& roomId,
-                                   const QString& aliasServer,
-                                   const QStringList& previousRoomAliases,
-                                   const QStringList& roomAliases);
-            Q_INVOKABLE Room* invitation(const QString& roomId) const;
-            Q_INVOKABLE User* user(const QString& userId);
-            const User* user() const;
-            User* user();
-            QString userId() const;
-            QString deviceId() const;
-            QByteArray accessToken() const;
-            Q_INVOKABLE SyncJob* syncJob() const;
-            Q_INVOKABLE int millisToReconnect() const;
-
-            Q_INVOKABLE void getTurnServers();
-
-            struct SupportedRoomVersion
-            {
-                QString id;
-                QString status;
-
-                static const QString StableTag; // "stable", as of CS API 0.5
-                bool isStable() const { return status == StableTag; }
-
-                friend QDebug operator<<(QDebug dbg,
-                                         const SupportedRoomVersion& v)
-                {
-                    QDebugStateSaver _(dbg);
-                    return dbg.nospace() << v.id << '/' << v.status;
-                }
-            };
-
-            /// Get the room version recommended by the server
-            /** Only works after server capabilities have been loaded.
-             * \sa loadingCapabilities */
-            QString defaultRoomVersion() const;
-            /// Get the room version considered stable by the server
-            /** Only works after server capabilities have been loaded.
-             * \sa loadingCapabilities */
-            QStringList stableRoomVersions() const;
-            /// Get all room versions supported by the server
-            /** Only works after server capabilities have been loaded.
-             * \sa loadingCapabilities */
-            QVector<SupportedRoomVersion> availableRoomVersions() const;
-
-            /**
-             * Call this before first sync to load from previously saved file.
-             *
-             * \param fromFile A local path to read the state from. Uses QUrl
-             * to be QML-friendly. Empty parameter means saving to the directory
-             * defined by stateCachePath() / stateCacheDir().
-             */
-            Q_INVOKABLE void loadState();
-            /**
-             * This method saves the current state of rooms (but not messages
-             * in them) to a local cache file, so that it could be loaded by
-             * loadState() on a next run of the client.
-             *
-             * \param toFile A local path to save the state to. Uses QUrl to be
-             * QML-friendly. Empty parameter means saving to the directory
-             * defined by stateCachePath() / stateCacheDir().
-             */
-            Q_INVOKABLE void saveState() const;
-
-            /// This method saves the current state of a single room.
-            void saveRoomState(Room* r) const;
-
-            /// Get the default directory path to save the room state to
-            /** \sa stateCacheDir */
-            Q_INVOKABLE QString stateCachePath() const;
-
-            /// Get the default directory to save the room state to
-            /**
-             * This function returns the default directory to store the cached
-             * room state, defined as follows:
-             * \code
-             *     QStandardPaths::writeableLocation(QStandardPaths::CacheLocation) + _safeUserId + "_state.json"
-             * \endcode
-             * where `_safeUserId` is userId() with `:` (colon) replaced by
-             * `_` (underscore), as colons are reserved characters on Windows.
-             * \sa loadState, saveState, stateCachePath
-             */
-            QDir stateCacheDir() const;
-
-            /** Whether or not the rooms state should be cached locally
-             * \sa loadState(), saveState()
-             */
-            bool cacheState() const;
-            void setCacheState(bool newValue);
-
-            bool lazyLoading() const;
-            void setLazyLoading(bool newValue);
-
-            /** Start a job of a specified type with specified arguments and policy
-             *
-             * This is a universal method to start a job of a type passed
-             * as a template parameter. The policy allows to fine-tune the way
-             * the job is executed - as of this writing it means a choice
-             * between "foreground" and "background".
-             *
-             * \param runningPolicy controls how the job is executed
-             * \param jobArgs arguments to the job constructor
-             *
-             * \sa BaseJob::isBackground. QNetworkRequest::BackgroundRequestAttribute
-             */
-            template <typename JobT, typename... JobArgTs>
-            JobT* callApi(RunningPolicy runningPolicy,
-                          JobArgTs&&... jobArgs) const
-            {
-                auto job = new JobT(std::forward<JobArgTs>(jobArgs)...);
-                connect(job, &BaseJob::failure, this, &Connection::requestFailed);
-                job->start(connectionData(), runningPolicy&BackgroundRequest);
-                return job;
-            }
-
-            /** Start a job of a specified type with specified arguments
-             *
-             * This is an overload that calls the job with "foreground" policy.
-             */
-            template <typename JobT, typename... JobArgTs>
-            JobT* callApi(JobArgTs&&... jobArgs) const
-            {
-                return callApi<JobT>(ForegroundRequest,
-                                     std::forward<JobArgTs>(jobArgs)...);
-            }
-
-            /** Generate a new transaction id. Transaction id's are unique within
-             * a single Connection object
-             */
-            Q_INVOKABLE QByteArray generateTxnId() const;
-
-            /// Set a room factory function
-            static void setRoomFactory(room_factory_t f);
-
-            /// Set a user factory function
-            static void setUserFactory(user_factory_t f);
-
-            /// Get a room factory function
-            static room_factory_t roomFactory();
-
-            /// Get a user factory function
-            static user_factory_t userFactory();
-
-            /// Set the room factory to default with the overriden room type
-            template <typename T>
-            static void setRoomType() { setRoomFactory(defaultRoomFactory<T>()); }
-
-            /// Set the user factory to default with the overriden user type
-            template <typename T>
-            static void setUserType() { setUserFactory(defaultUserFactory<T>()); }
-
-        public slots:
-            /** Set the homeserver base URL */
-            void setHomeserver(const QUrl& baseUrl);
-
-            /** Determine and set the homeserver from MXID */
-            void resolveServer(const QString& mxid);
-
-            void connectToServer(const QString& user, const QString& password,
-                                 const QString& initialDeviceName,
-                                 const QString& deviceId = {});
-            void connectWithToken(const QString& userId, const QString& accessToken,
-                                  const QString& deviceId);
-            /// Explicitly request capabilities from the server
-            void reloadCapabilities();
-
-            /// Find out if capabilites are still loading from the server
-            bool loadingCapabilities() const;
-
-            /** @deprecated Use stopSync() instead */
-            void disconnectFromServer() { stopSync(); }
-            void logout();
-
-            void sync(int timeout = -1);
-            void syncLoop(int timeout = -1);
-
-            void stopSync();
-            QString nextBatchToken() const;
-
-            virtual MediaThumbnailJob* getThumbnail(const QString& mediaId,
-                QSize requestedSize, RunningPolicy policy = BackgroundRequest) const;
-            MediaThumbnailJob* getThumbnail(const QUrl& url,
-                QSize requestedSize, RunningPolicy policy = BackgroundRequest) const;
-            MediaThumbnailJob* getThumbnail(const QUrl& url,
-                int requestedWidth, int requestedHeight,
-                RunningPolicy policy = BackgroundRequest) const;
-
-            // QIODevice* should already be open
-            UploadContentJob* uploadContent(QIODevice* contentSource,
-                                const QString& filename = {},
-                                const QString& overrideContentType = {}) const;
-            UploadContentJob* uploadFile(const QString& fileName,
-                                const QString& overrideContentType = {});
-            GetContentJob* getContent(const QString& mediaId) const;
-            GetContentJob* getContent(const QUrl& url) const;
-            // If localFilename is empty, a temporary file will be created
-            DownloadFileJob* downloadFile(const QUrl& url,
-                            const QString& localFilename = {}) const;
-
-            /**
-             * \brief Create a room (generic method)
-             * This method allows to customize room entirely to your liking,
-             * providing all the attributes the original CS API provides.
-             */
-            CreateRoomJob* createRoom(RoomVisibility visibility,
-                const QString& alias, const QString& name, const QString& topic,
-                QStringList invites, const QString& presetName = {},
-                const QString& roomVersion = {}, bool isDirect = false,
-                const QVector<CreateRoomJob::StateEvent>& initialState = {},
-                const QVector<CreateRoomJob::Invite3pid>& invite3pids = {},
-                const QJsonObject& creationContent = {});
-
-            /** Get a direct chat with a single user
-             * This method may return synchronously or asynchoronously depending
-             * on whether a direct chat room with the respective person exists
-             * already.
-             *
-             * \sa directChatAvailable
-             */
-            void requestDirectChat(const QString& userId);
-
-            /** Get a direct chat with a single user
-             * This method may return synchronously or asynchoronously depending
-             * on whether a direct chat room with the respective person exists
-             * already.
-             *
-             * \sa directChatAvailable
-             */
-            void requestDirectChat(User* u);
-
-            /** Run an operation in a direct chat with the user
-             * This method may return synchronously or asynchoronously depending
-             * on whether a direct chat room with the respective person exists
-             * already. Instead of emitting a signal it executes the passed
-             * function object with the direct chat room as its parameter.
-             */
-            void doInDirectChat(const QString& userId,
-                                const std::function<void(Room*)>& operation);
-
-            /** Run an operation in a direct chat with the user
-             * This method may return synchronously or asynchoronously depending
-             * on whether a direct chat room with the respective person exists
-             * already. Instead of emitting a signal it executes the passed
-             * function object with the direct chat room as its parameter.
-             */
-            void doInDirectChat(User* u,
-                                const std::function<void(Room*)>& operation);
-
-            /** Create a direct chat with a single user, optional name and topic
-             * A room will always be created, unlike in requestDirectChat.
-             * It is advised to use requestDirectChat as a default way of getting
-             * one-on-one with a person, and only use createDirectChat when
-             * a new creation is explicitly desired.
-             */
-            CreateRoomJob* createDirectChat(const QString& userId,
-                const QString& topic = {}, const QString& name = {});
-
-            virtual JoinRoomJob* joinRoom(const QString& roomAlias,
-                                          const QStringList& serverNames = {});
-
-            /** Sends /forget to the server and also deletes room locally.
-             * This method is in Connection, not in Room, since it's a
-             * room lifecycle operation, and Connection is an acting room manager.
-             * It ensures that the local user is not a member of a room (running /leave,
-             * if necessary) then issues a /forget request and if that one doesn't fail
-             * deletion of the local Room object is ensured.
-             * \param id - the room id to forget
-             * \return - the ongoing /forget request to the server; note that the
-             * success() signal of this request is connected to deleteLater()
-             * of a respective room so by the moment this finishes, there might be no
-             * Room object anymore.
-             */
-            ForgetRoomJob* forgetRoom(const QString& id);
-
-            SendToDeviceJob* sendToDevices(const QString& eventType,
-                    const UsersToDevicesToEvents& eventsMap) const;
-
-            /** \deprecated This method is experimental and may be removed any time */
-            SendMessageJob* sendMessage(const QString& roomId,
-                                        const RoomEvent& event) const;
-
-            /** \deprecated Do not use this directly, use Room::leaveRoom() instead */
-            virtual LeaveRoomJob* leaveRoom( Room* room );
-
-            // Old API that will be abolished any time soon. DO NOT USE.
-
-            /** @deprecated Use callApi<PostReceiptJob>() or Room::postReceipt() instead */
-            virtual PostReceiptJob* postReceipt(Room* room,
-                                                RoomEvent* event) const;
-        signals:
-            /**
-             * @deprecated
-             * This was a signal resulting from a successful resolveServer().
-             * Since Connection now provides setHomeserver(), the HS URL
-             * may change even without resolveServer() invocation. Use
-             * homeserverChanged() instead of resolved(). You can also use
-             * connectToServer and connectWithToken without the HS URL set in
-             * advance (i.e. without calling resolveServer), as they now trigger
-             * server name resolution from MXID if the server URL is not valid.
-             */
-            void resolved();
-            void resolveError(QString error);
-
-            void homeserverChanged(QUrl baseUrl);
-            void capabilitiesLoaded();
-
-            void connected();
-            void reconnected(); //< \deprecated Use connected() instead
-            void loggedOut();
-            /** Login data or state have changed
-             *
-             * This is a common change signal for userId, deviceId and
-             * accessToken - these properties normally only change at
-             * a successful login and logout and are constant at other times.
-             */
-            void stateChanged();
-            void loginError(QString message, QString details);
-
-            /** A network request (job) failed
-             *
-             * @param request - the pointer to the failed job
-             */
-            void requestFailed(BaseJob* request);
-
-            /** A network request (job) failed due to network problems
-             *
-             * This is _only_ emitted when the job will retry on its own;
-             * once it gives up, requestFailed() will be emitted.
-             *
-             * @param message - message about the network problem
-             * @param details - raw error details, if any available
-             * @param retriesTaken - how many retries have already been taken
-             * @param nextRetryInMilliseconds - when the job will retry again
-             */
-            void networkError(QString message, QString details,
-                              int retriesTaken, int nextRetryInMilliseconds);
-
-            void syncDone();
-            void syncError(QString message, QString details);
-
-            void newUser(User* user);
-
-            /**
-             * \group Signals emitted on room transitions
-             *
-             * Note: Rooms in Invite state are always stored separately from
-             * rooms in Join/Leave state, because of special treatment of
-             * invite_state in Matrix CS API (see The Spec on /sync for details).
-             * Therefore, objects below are: r - room in Join/Leave state;
-             * i - room in Invite state
-             *
-             * 1. none -> Invite: newRoom(r), invitedRoom(r,nullptr)
-             * 2. none -> Join: newRoom(r), joinedRoom(r,nullptr)
-             * 3. none -> Leave: newRoom(r), leftRoom(r,nullptr)
-             * 4. Invite -> Join:
-             *      newRoom(r), joinedRoom(r,i), aboutToDeleteRoom(i)
-             * 4a. Leave and Invite -> Join:
-             *      joinedRoom(r,i), aboutToDeleteRoom(i)
-             * 5. Invite -> Leave:
-             *      newRoom(r), leftRoom(r,i), aboutToDeleteRoom(i)
-             * 5a. Leave and Invite -> Leave:
-             *      leftRoom(r,i), aboutToDeleteRoom(i)
-             * 6. Join -> Leave: leftRoom(r)
-             * 7. Leave -> Invite: newRoom(i), invitedRoom(i,r)
-             * 8. Leave -> Join: joinedRoom(r)
-             * The following transitions are only possible via forgetRoom()
-             * so far; if a room gets forgotten externally, sync won't tell
-             * about it:
-             * 9. any -> none: as any -> Leave, then aboutToDeleteRoom(r)
-             */
-
-            /** A new room object has been created */
-            void newRoom(Room* room);
-
-            /** A room invitation is seen for the first time
-             *
-             * If the same room is in Left state, it's passed in prev. Beware
-             * that initial sync will trigger this signal for all rooms in
-             * Invite state.
-             */
-            void invitedRoom(Room* room, Room* prev);
-
-            /** A joined room is seen for the first time
-             *
-             * It's not the same as receiving a room in "join" section of sync
-             * response (rooms will be there even after joining); it's also
-             * not (exactly) the same as actual joining action of a user (all
-             * rooms coming in initial sync will trigger this signal too). If
-             * this room was in Invite state before, the respective object is
-             * passed in prev (and it will be deleted shortly afterwards).
-             */
-            void joinedRoom(Room* room, Room* prev);
-
-            /** A room has just been left
-             *
-             * If this room has been in Invite state (as in case of rejecting
-             * an invitation), the respective object will be passed in prev
-             * (and will be deleted shortly afterwards). Note that, similar
-             * to invitedRoom and joinedRoom, this signal is triggered for all
-             * Left rooms upon initial sync (not only those that were left
-             * right before the sync).
-             */
-            void leftRoom(Room* room, Room* prev);
-
-            /** The room object is about to be deleted */
-            void aboutToDeleteRoom(Room* room);
-
-            /** The room has just been created by createRoom or requestDirectChat
-             *
-             * This signal is not emitted in usual room state transitions,
-             * only as an outcome of room creation operations invoked by
-             * the client.
-             * \note requestDirectChat doesn't necessarily create a new chat;
-             *       use directChatAvailable signal if you just need to obtain
-             *       a direct chat room.
-             */
-            void createdRoom(Room* room);
-
-            /** The first sync for the room has been completed
-             *
-             * This signal is emitted after the room has been synced the first
-             * time. This is the right signal to connect to if you need to
-             * access the room state (name, aliases, members); state transition
-             * signals (newRoom, joinedRoom etc.) come earlier, when the room
-             * has just been created.
-             */
-            void loadedRoomState(Room* room);
-
-            /** Account data (except direct chats) have changed */
-            void accountDataChanged(QString type);
-
-            /** The direct chat room is ready for using
-             * This signal is emitted upon any successful outcome from
-             * requestDirectChat.
-             */
-            void directChatAvailable(Room* directChat);
-
-            /** The list of direct chats has changed
-             * This signal is emitted every time when the mapping of users
-             * to direct chat rooms is changed (because of either local updates
-             * or a different list arrived from the server).
-             */
-            void directChatsListChanged(DirectChatsMap additions,
-                                        DirectChatsMap removals);
-
-            void ignoredUsersListChanged(IgnoredUsersList additions,
-                                         IgnoredUsersList removals);
-
-            void cacheStateChanged();
-            void lazyLoadingChanged();
-            void turnServersChanged(const QJsonObject& servers);
-
-        protected:
-            /**
-             * @brief Access the underlying ConnectionData class
-             */
-            const ConnectionData* connectionData() const;
-
-            /** Get a Room object for the given id in the given state
-             *
-             * Use this method when you need a Room object in the local list
-             * of rooms, with the given state. Note that this does not interact
-             * with the server; in particular, does not automatically create
-             * rooms on the server. This call performs necessary join state
-             * transitions; e.g., if it finds a room in Invite but
-             * `joinState == JoinState::Join` then the Invite room object
-             * will be deleted and a new room object with Join state created.
-             * In contrast, switching between Join and Leave happens within
-             * the same object.
-             * \param roomId room id (not alias!)
-             * \param joinState desired (target) join state of the room; if
-             * omitted, any state will be found and return unchanged, or a
-             * new Join room created.
-             * @return a pointer to a Room object with the specified id and the
-             * specified state; nullptr if roomId is empty or if roomFactory()
-             * failed to create a Room object.
-             */
-            Room* provideRoom(const QString& roomId,
-                              Omittable<JoinState> joinState = none);
-
-            /**
-             * Completes loading sync data.
-             */
-            void onSyncSuccess(SyncData &&data, bool fromCache = false);
-
-        protected slots:
-            void syncLoopIteration();
-
-        private:
-            class Private;
-            QScopedPointer<Private> d;
-
-            /**
-             * A single entry for functions that need to check whether the
-             * homeserver is valid before running. May either execute connectFn
-             * synchronously or asynchronously (if tryResolve is true and
-             * a DNS lookup is initiated); in case of errors, emits resolveError
-             * if the homeserver URL is not valid and cannot be resolved from
-             * userId.
-             *
-             * @param userId - fully-qualified MXID to resolve HS from
-             * @param connectFn - a function to execute once the HS URL is good
-             */
-            void checkAndConnect(const QString& userId,
-                                 std::function<void()> connectFn);
-            void doConnectToServer(const QString& user, const QString& password,
-                                   const QString& initialDeviceName,
-                                   const QString& deviceId = {});
-
-            static room_factory_t _roomFactory;
-            static user_factory_t _userFactory;
-    };
-}  // namespace QMatrixClient
->>>>>>> 651478c1
 Q_DECLARE_METATYPE(QMatrixClient::Connection*)