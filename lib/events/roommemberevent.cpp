--- conflicted
+++ resolved
@@ -28,39 +28,33 @@
       QStringLiteral("leave"), QStringLiteral("ban") }
 };
 
-namespace QMatrixClient {
-    template <> struct JsonConverter<MembershipType> {
-        static MembershipType load(const QJsonValue& jv)
-        {
-            const auto& membershipString = jv.toString();
-            for (auto it = membershipStrings.begin();
-                 it != membershipStrings.end(); ++it)
-                if (membershipString == *it)
-                    return MembershipType(it - membershipStrings.begin());
+namespace QMatrixClient
+{
+template <>
+struct JsonConverter<MembershipType>
+{
+    static MembershipType load(const QJsonValue& jv)
+    {
+        const auto& membershipString = jv.toString();
+        for (auto it = membershipStrings.begin(); it != membershipStrings.end();
+             ++it)
+            if (membershipString == *it)
+                return MembershipType(it - membershipStrings.begin());
 
-            qCWarning(EVENTS) << "Unknown MembershipType: " << membershipString;
-            return MembershipType::Undefined;
-        }
-    };
-}
+        qCWarning(EVENTS) << "Unknown MembershipType: " << membershipString;
+        return MembershipType::Undefined;
+    }
+};
+} // namespace QMatrixClient
 
 using namespace QMatrixClient;
 
 MemberEventContent::MemberEventContent(const QJsonObject& json)
-<<<<<<< HEAD
-    : membership(fromJson<MembershipType>(json["membership"_ls])),
-      isDirect(json["is_direct"_ls].toBool()),
-      displayName(json["displayname"_ls].toString()),
-      avatarUrl(json["avatar_url"_ls].toString())
-{
-}
-=======
     : membership(fromJson<MembershipType>(json["membership"_ls]))
     , isDirect(json["is_direct"_ls].toBool())
     , displayName(sanitized(json["displayname"_ls].toString()))
     , avatarUrl(json["avatar_url"_ls].toString())
-{ }
->>>>>>> 93f0c8fe
+{}
 
 void MemberEventContent::fillJson(QJsonObject* o) const
 {
@@ -77,20 +71,20 @@
 bool RoomMemberEvent::isInvite() const
 {
     return membership() == MembershipType::Invite
-            && (!prevContent() || prevContent()->membership != membership());
+           && (!prevContent() || prevContent()->membership != membership());
 }
 
 bool RoomMemberEvent::isJoin() const
 {
     return membership() == MembershipType::Join
-            && (!prevContent() || prevContent()->membership != membership());
+           && (!prevContent() || prevContent()->membership != membership());
 }
 
 bool RoomMemberEvent::isLeave() const
 {
     return membership() == MembershipType::Leave && prevContent()
-            && prevContent()->membership != membership()
-            && prevContent()->membership != MembershipType::Ban;
+           && prevContent()->membership != membership()
+           && prevContent()->membership != MembershipType::Ban;
 }
 
 bool RoomMemberEvent::isRename() const
