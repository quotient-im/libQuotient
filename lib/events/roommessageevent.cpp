--- conflicted
+++ resolved
@@ -30,9 +30,9 @@
 
 using MsgType = RoomMessageEvent::MsgType;
 
-static const auto RelatesToKey = "m.relates_to"_ls;
-static const auto MsgTypeKey = "msgtype"_ls;
-static const auto FormattedBodyKey = "formatted_body"_ls;
+static const auto RelatesToKeyL = "m.relates_to"_ls;
+static const auto MsgTypeKeyL = "msgtype"_ls;
+static const auto FormattedBodyKeyL = "formatted_body"_ls;
 
 static const auto TextTypeKey = "m.text";
 static const auto EmoteTypeKey = "m.emote";
@@ -49,7 +49,7 @@
 template <>
 TypedBase* make<TextContent>(const QJsonObject& json)
 {
-    return json.contains(FormattedBodyKey) || json.contains(RelatesToKey)
+    return json.contains(FormattedBodyKeyL) || json.contains(RelatesToKeyL)
             ? new TextContent(json) : nullptr;
 }
 
@@ -95,12 +95,12 @@
                 const QString& jsonMsgType, TypedBase* content)
 {
     auto json = content ? content->toJson() : QJsonObject();
-    if (json.contains(RelatesToKey)) {
+    if (json.contains(RelatesToKeyL)) {
         if (jsonMsgType != TextTypeKey && jsonMsgType != NoticeTypeKey
             && jsonMsgType != EmoteTypeKey) {
-            json.remove(RelatesToKey);
+            json.remove(RelatesToKeyL);
             qCWarning(EVENTS)
-                << RelatesToKey << "cannot be used in" << jsonMsgType
+                << RelatesToKeyL << "cannot be used in" << jsonMsgType
                 << "messages; the relation has been stripped off";
         } else {
             // After the above, we know for sure that the content is TextContent
@@ -111,7 +111,7 @@
                 newContentJson.insert(BodyKey, plainBody);
                 newContentJson.insert(TypeKey, jsonMsgType);
                 json.insert(QStringLiteral("m.new_content"), newContentJson);
-                json[BodyKey] = "* " + plainBody;
+                json[BodyKeyL] = "* " + plainBody;
             }
         }
     }
@@ -172,9 +172,9 @@
     if (isRedacted())
         return;
     const QJsonObject content = contentJson();
-    if ( content.contains(MsgTypeKey) && content.contains(BodyKeyL) )
-    {
-        auto msgtype = content[MsgTypeKey].toString();
+    if ( content.contains(MsgTypeKeyL) && content.contains(BodyKeyL) )
+    {
+        auto msgtype = content[MsgTypeKeyL].toString();
         bool msgTypeFound = false;
         for (const auto& mt: msgTypes)
             if (mt.matrixType == msgtype)
@@ -204,7 +204,7 @@
 
 QString RoomMessageEvent::rawMsgtype() const
 {
-    return contentJson()[MsgTypeKey].toString();
+    return contentJson()[MsgTypeKeyL].toString();
 }
 
 QString RoomMessageEvent::plainBody() const
@@ -294,7 +294,7 @@
 }
 
 TextContent::TextContent(const QJsonObject& json)
-    : relatesTo(fromJson<Omittable<RelatesTo>>(json[RelatesToKey]))
+    : relatesTo(fromJson<Omittable<RelatesTo>>(json[RelatesToKeyL]))
 {
     QMimeDatabase db;
     static const auto PlainTextMimeType = db.mimeTypeForName("text/plain");
@@ -308,29 +308,25 @@
     if (actualJson["format"_ls].toString() == HtmlContentTypeId)
     {
         mimeType = HtmlMimeType;
-        body = actualJson[FormattedBodyKey].toString();
+        body = actualJson[FormattedBodyKeyL].toString();
     } else {
         // Falling back to plain text, as there's no standard way to describe
         // rich text in messages.
         mimeType = PlainTextMimeType;
-<<<<<<< HEAD
-        body = actualJson[BodyKey].toString();
-=======
-        body = json[BodyKeyL].toString();
->>>>>>> f5083ee7
+        body = actualJson[BodyKeyL].toString();
     }
 }
 
 void TextContent::fillJson(QJsonObject* json) const
 {
     static const auto FormatKey = QStringLiteral("format");
-    static const auto RichBodyKey = QStringLiteral("formatted_body");
+    static const auto FormattedBodyKey = QStringLiteral("formatted_body");
 
     Q_ASSERT(json);
     if (mimeType.inherits("text/html"))
     {
         json->insert(FormatKey, HtmlContentTypeId);
-        json->insert(RichBodyKey, body);
+        json->insert(FormattedBodyKey, body);
     }
     if (!relatesTo.omitted()) {
         json->insert(QStringLiteral("m.relates_to"),
@@ -339,7 +335,7 @@
             QJsonObject newContentJson;
             if (mimeType.inherits("text/html")) {
                 json->insert(FormatKey, HtmlContentTypeId);
-                json->insert(RichBodyKey, body);
+                json->insert(FormattedBodyKey, body);
             }
             json->insert(QStringLiteral("m.new_content"), newContentJson);
         }
