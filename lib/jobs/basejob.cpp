/******************************************************************************
 * Copyright (C) 2015 Felix Rohrbach <kde@fxrh.de>
 *
 * This library is free software; you can redistribute it and/or
 * modify it under the terms of the GNU Lesser General Public
 * License as published by the Free Software Foundation; either
 * version 2.1 of the License, or (at your option) any later version.
 *
 * This library is distributed in the hope that it will be useful,
 * but WITHOUT ANY WARRANTY; without even the implied warranty of
 * MERCHANTABILITY or FITNESS FOR A PARTICULAR PURPOSE.  See the GNU
 * Lesser General Public License for more details.
 *
 * You should have received a copy of the GNU Lesser General Public
 * License along with this library; if not, write to the Free Software
 * Foundation, Inc., 51 Franklin Street, Fifth Floor, Boston, MA  02110-1301 USA
 */

#include "basejob.h"

#include "connectiondata.h"
#include "util.h"

#include <QtCore/QJsonObject>
#include <QtCore/QRegularExpression>
#include <QtCore/QTimer>
#include <QtNetwork/QNetworkAccessManager>
#include <QtNetwork/QNetworkReply>
#include <QtNetwork/QNetworkRequest>

#include <array>

using namespace QMatrixClient;

struct NetworkReplyDeleter : public QScopedPointerDeleteLater
{
    static inline void cleanup(QNetworkReply* reply)
    {
        if (reply && reply->isRunning())
            reply->abort();
        QScopedPointerDeleteLater::cleanup(reply);
    }
};

class BaseJob::Private
{
public:
    // Using an idiom from clang-tidy:
    // http://clang.llvm.org/extra/clang-tidy/checks/modernize-pass-by-value.html
    Private(HttpVerb v, QString endpoint, const QUrlQuery& q, Data&& data,
            bool nt)
        : verb(v)
        , apiEndpoint(std::move(endpoint))
        , requestQuery(q)
        , requestData(std::move(data))
        , needsToken(nt)
    {}

    void sendRequest(bool inBackground);
    const JobTimeoutConfig& getCurrentTimeoutConfig() const;

    const ConnectionData* connection = nullptr;

    // Contents for the network request
    HttpVerb verb;
    QString apiEndpoint;
    QHash<QByteArray, QByteArray> requestHeaders;
    QUrlQuery requestQuery;
    Data requestData;
    bool needsToken;

    // There's no use of QMimeType here because we don't want to match
    // content types against the known MIME type hierarchy; and at the same
    // type QMimeType is of little help with MIME type globs (`text/*` etc.)
    QByteArrayList expectedContentTypes;

    QScopedPointer<QNetworkReply, NetworkReplyDeleter> reply;
    Status status = Pending;
    QByteArray rawResponse;
    QUrl errorUrl; //< May contain a URL to help with some errors

    QTimer timer;
    QTimer retryTimer;

    QVector<JobTimeoutConfig> errorStrategy = { { 90, 5 },
                                                { 90, 10 },
                                                { 120, 30 } };
    int maxRetries = errorStrategy.size();
    int retriesTaken = 0;

    LoggingCategory logCat = JOBS;
};

BaseJob::BaseJob(HttpVerb verb, const QString& name, const QString& endpoint,
                 bool needsToken)
    : BaseJob(verb, name, endpoint, Query {}, Data {}, needsToken)
{}

BaseJob::BaseJob(HttpVerb verb, const QString& name, const QString& endpoint,
                 const Query& query, Data&& data, bool needsToken)
    : d(new Private(verb, endpoint, query, std::move(data), needsToken))
{
    setObjectName(name);
    setExpectedContentTypes({ "application/json" });
    d->timer.setSingleShot(true);
    connect(&d->timer, &QTimer::timeout, this, &BaseJob::timeout);
}

BaseJob::~BaseJob()
{
    stop();
    qCDebug(d->logCat) << this << "destroyed";
}

QUrl BaseJob::requestUrl() const
{
    return d->reply ? d->reply->request().url() : QUrl();
}

bool BaseJob::isBackground() const
{
    return d->reply
           && d->reply->request()
                  .attribute(QNetworkRequest::BackgroundRequestAttribute)
                  .toBool();
}

const QString& BaseJob::apiEndpoint() const { return d->apiEndpoint; }

void BaseJob::setApiEndpoint(const QString& apiEndpoint)
{
    d->apiEndpoint = apiEndpoint;
}

const BaseJob::headers_t& BaseJob::requestHeaders() const
{
    return d->requestHeaders;
}

void BaseJob::setRequestHeader(const headers_t::key_type& headerName,
                               const headers_t::mapped_type& headerValue)
{
    d->requestHeaders[headerName] = headerValue;
}

void BaseJob::setRequestHeaders(const BaseJob::headers_t& headers)
{
    d->requestHeaders = headers;
}

const QUrlQuery& BaseJob::query() const { return d->requestQuery; }

void BaseJob::setRequestQuery(const QUrlQuery& query)
{
    d->requestQuery = query;
}

const BaseJob::Data& BaseJob::requestData() const { return d->requestData; }

void BaseJob::setRequestData(Data&& data) { std::swap(d->requestData, data); }

const QByteArrayList& BaseJob::expectedContentTypes() const
{
    return d->expectedContentTypes;
}

void BaseJob::addExpectedContentType(const QByteArray& contentType)
{
    d->expectedContentTypes << contentType;
}

void BaseJob::setExpectedContentTypes(const QByteArrayList& contentTypes)
{
    d->expectedContentTypes = contentTypes;
}

QUrl BaseJob::makeRequestUrl(QUrl baseUrl, const QString& path,
                             const QUrlQuery& query)
{
    auto pathBase = baseUrl.path();
    if (!pathBase.endsWith('/') && !path.startsWith('/'))
        pathBase.push_back('/');

    baseUrl.setPath(pathBase + path, QUrl::TolerantMode);
    baseUrl.setQuery(query);
    return baseUrl;
}

void BaseJob::Private::sendRequest(bool inBackground)
{
    QNetworkRequest req { makeRequestUrl(connection->baseUrl(), apiEndpoint,
                                         requestQuery) };
    if (!requestHeaders.contains("Content-Type"))
        req.setHeader(QNetworkRequest::ContentTypeHeader, "application/json");
    req.setRawHeader("Authorization",
                     QByteArray("Bearer ") + connection->accessToken());
    req.setAttribute(QNetworkRequest::BackgroundRequestAttribute, inBackground);
#if (QT_VERSION >= QT_VERSION_CHECK(5, 6, 0))
    req.setAttribute(QNetworkRequest::FollowRedirectsAttribute, true);
    req.setMaximumRedirectsAllowed(10);
#endif
    req.setAttribute(QNetworkRequest::HttpPipeliningAllowedAttribute, true);
#if QT_VERSION >= QT_VERSION_CHECK(5, 9, 0)
    // some sources claim that there are issues with QT 5.8
    req.setAttribute(QNetworkRequest::HTTP2AllowedAttribute, true);
#endif
    for (auto it = requestHeaders.cbegin(); it != requestHeaders.cend(); ++it)
        req.setRawHeader(it.key(), it.value());
    switch (verb) {
    case HttpVerb::Get:
        reply.reset(connection->nam()->get(req));
        break;
    case HttpVerb::Post:
        reply.reset(connection->nam()->post(req, requestData.source()));
        break;
    case HttpVerb::Put:
        reply.reset(connection->nam()->put(req, requestData.source()));
        break;
    case HttpVerb::Delete:
        reply.reset(connection->nam()->deleteResource(req));
        break;
    }
}

void BaseJob::beforeStart(const ConnectionData*) {}

void BaseJob::afterStart(const ConnectionData*, QNetworkReply*) {}

void BaseJob::beforeAbandon(QNetworkReply*) {}

void BaseJob::start(const ConnectionData* connData, bool inBackground)
{
    d->connection = connData;
    d->retryTimer.setSingleShot(true);
    connect(&d->retryTimer, &QTimer::timeout, this,
            [this, inBackground] { sendRequest(inBackground); });

    beforeStart(connData);
    if (status().good())
        sendRequest(inBackground);
    if (status().good())
        afterStart(connData, d->reply.data());
    if (!status().good())
        QTimer::singleShot(0, this, &BaseJob::finishJob);
}

void BaseJob::sendRequest(bool inBackground)
{
    emit aboutToStart();
    d->retryTimer.stop(); // In case we were counting down at the moment
    qCDebug(d->logCat) << this << "sending request to" << d->apiEndpoint;
    if (!d->requestQuery.isEmpty())
        qCDebug(d->logCat) << "  query:" << d->requestQuery.toString();
    d->sendRequest(inBackground);
    connect(d->reply.data(), &QNetworkReply::finished, this, &BaseJob::gotReply);
    if (d->reply->isRunning()) {
        connect(d->reply.data(), &QNetworkReply::metaDataChanged, this,
                &BaseJob::checkReply);
        connect(d->reply.data(), &QNetworkReply::uploadProgress, this,
                &BaseJob::uploadProgress);
        connect(d->reply.data(), &QNetworkReply::downloadProgress, this,
                &BaseJob::downloadProgress);
        d->timer.start(getCurrentTimeout());
        qCDebug(d->logCat) << this << "request has been sent";
        emit started();
    } else
        qCWarning(d->logCat) << this << "request could not start";
}

void BaseJob::checkReply() { setStatus(doCheckReply(d->reply.data())); }

void BaseJob::gotReply()
{
    checkReply();
    if (status().good())
        setStatus(parseReply(d->reply.data()));
    else {
        d->rawResponse = d->reply->readAll();
<<<<<<< HEAD
        const auto jsonBody = d->reply->rawHeader("Content-Type")
                              == "application/json";
        qCDebug(d->logCat).noquote()
            << "Error body (truncated if long):" << d->rawResponse.left(500);
        if (jsonBody) {
            auto json = QJsonDocument::fromJson(d->rawResponse).object();
            const auto errCode = json.value("errcode"_ls).toString();
            if (error() == TooManyRequestsError
                || errCode == "M_LIMIT_EXCEEDED") {
                QString msg = tr("Too many requests");
                auto retryInterval = json.value("retry_after_ms"_ls).toInt(-1);
                if (retryInterval != -1)
                    msg +=
                        tr(", next retry advised after %1 ms").arg(retryInterval);
                else // We still have to figure some reasonable interval
                    retryInterval = getNextRetryInterval();

                setStatus(TooManyRequestsError, msg);

                // Shortcut to retry instead of executing finishJob()
                stop();
                qCWarning(d->logCat)
                    << this << "will retry in" << retryInterval << "ms";
                d->retryTimer.start(retryInterval);
                emit retryScheduled(d->retriesTaken, retryInterval);
                return;
            }
            if (errCode == "M_CONSENT_NOT_GIVEN") {
                d->status.code = UserConsentRequiredError;
                d->errorUrl = json.value("consent_uri"_ls).toString();
            } else if (errCode == "M_UNSUPPORTED_ROOM_VERSION"
                       || errCode == "M_INCOMPATIBLE_ROOM_VERSION") {
                d->status.code = UnsupportedRoomVersionError;
                if (json.contains("room_version"))
                    d->status.message =
                        tr("Requested room version: %1")
                            .arg(json.value("room_version").toString());
            } else if (!json.isEmpty()) // Not localisable on the client side
                setStatus(d->status.code, json.value("error"_ls).toString());
        }
=======
        const auto jsonBody =
            d->reply->rawHeader("Content-Type") == "application/json";
        qCDebug(d->logCat).noquote()
            << "Error body (truncated if long):" << d->rawResponse.left(500);
        if (jsonBody)
            setStatus(
                parseError(d->reply.data(),
                           QJsonDocument::fromJson(d->rawResponse).object()));
>>>>>>> 651478c1
    }

    if (error() != TooManyRequestsError)
        finishJob();
    else {
        stop();
        emit retryScheduled(d->retriesTaken, d->retryTimer.interval());
    }
}

bool checkContentType(const QByteArray& type, const QByteArrayList& patterns)
{
    if (patterns.isEmpty())
        return true;

    // ignore possible appendixes of the content type
    const auto ctype = type.split(';').front();

    for (const auto& pattern : patterns) {
        if (pattern.startsWith('*') || ctype == pattern) // Fast lane
            return true;

        auto patternParts = pattern.split('/');
        Q_ASSERT_X(patternParts.size() <= 2, __FUNCTION__,
                   "BaseJob: Expected content type should have up to two"
                   " /-separated parts; violating pattern: "
                       + pattern);

        if (ctype.split('/').front() == patternParts.front()
            && patternParts.back() == "*")
            return true; // Exact match already went on fast lane
    }

    return false;
}

BaseJob::Status BaseJob::Status::fromHttpCode(int httpCode, QString msg)
{
    // clang-format off
    return { [httpCode]() -> StatusCode {
            if (httpCode / 10 == 41) // 41x errors
                return httpCode == 410 ? IncorrectRequestError : NotFoundError;
            switch (httpCode) {
            case 401: case 403: case 407:
                return ContentAccessError;
            case 404:
                return NotFoundError;
            case 400: case 405: case 406: case 426: case 428: case 505:
            case 494: // Unofficial nginx "Request header too large"
            case 497: // Unofficial nginx "HTTP request sent to HTTPS port"
                return IncorrectRequestError;
            case 429:
                return TooManyRequestsError;
            case 501: case 510:
                return RequestNotImplementedError;
            case 511:
                return NetworkAuthRequiredError;
            default:
                return NetworkError;
            }
        }(), msg };
    // clang-format on
}

BaseJob::Status BaseJob::doCheckReply(QNetworkReply* reply) const
{
    // QNetworkReply error codes seem to be flawed when it comes to HTTP;
    // see, e.g., https://github.com/QMatrixClient/libqmatrixclient/issues/200
    // so check genuine HTTP codes. The below processing is based on
    // https://en.wikipedia.org/wiki/List_of_HTTP_status_codes
    const auto httpCodeHeader =
        reply->attribute(QNetworkRequest::HttpStatusCodeAttribute);
    if (!httpCodeHeader.isValid()) {
        qCWarning(d->logCat) << this << "didn't get valid HTTP headers";
        return { NetworkError, reply->errorString() };
    }

    const QString replyState = reply->isRunning()
                                   ? QStringLiteral("(tentative)")
                                   : QStringLiteral("(final)");
    const auto urlString = '|' + d->reply->url().toDisplayString();
    const auto httpCode = httpCodeHeader.toInt();
    const auto reason =
        reply->attribute(QNetworkRequest::HttpReasonPhraseAttribute).toString();
    if (httpCode / 100 == 2) // 2xx
    {
        qCDebug(d->logCat).noquote().nospace() << this << urlString;
        qCDebug(d->logCat).noquote() << "  " << httpCode << reason << replyState;
        if (!checkContentType(reply->rawHeader("Content-Type"),
                              d->expectedContentTypes))
            return { UnexpectedResponseTypeWarning,
                     "Unexpected content type of the response" };
        return NoError;
    }

    qCWarning(d->logCat).noquote().nospace() << this << urlString;
    qCWarning(d->logCat).noquote() << "  " << httpCode << reason << replyState;
    return Status::fromHttpCode(httpCode, reply->errorString());
}

BaseJob::Status BaseJob::parseReply(QNetworkReply* reply)
{
    d->rawResponse = reply->readAll();
    QJsonParseError error { 0, QJsonParseError::MissingObject };
    const auto& json = QJsonDocument::fromJson(d->rawResponse, &error);
    if (error.error == QJsonParseError::NoError)
        return parseJson(json);

    return { IncorrectResponseError, error.errorString() };
}

BaseJob::Status BaseJob::parseJson(const QJsonDocument&) { return Success; }

BaseJob::Status BaseJob::parseError(QNetworkReply* reply,
                                    const QJsonObject& errorJson)
{
    const auto errCode = errorJson.value("errcode"_ls).toString();
    if (error() == TooManyRequestsError || errCode == "M_LIMIT_EXCEEDED") {
        QString msg = tr("Too many requests");
        auto retryInterval = errorJson.value("retry_after_ms"_ls).toInt(-1);
        if (retryInterval != -1)
            msg += tr(", next retry advised after %1 ms").arg(retryInterval);
        else // We still have to figure some reasonable interval
            retryInterval = getNextRetryInterval();

        qCWarning(d->logCat) << this << "will retry in" << retryInterval << "ms";
        d->retryTimer.start(retryInterval);

        return { TooManyRequestsError, msg };
    }
    if (errCode == "M_CONSENT_NOT_GIVEN") {
        d->errorUrl = errorJson.value("consent_uri"_ls).toString();
        return { UserConsentRequiredError };
    }
    if (errCode == "M_UNSUPPORTED_ROOM_VERSION"
        || errCode == "M_INCOMPATIBLE_ROOM_VERSION")
        return { UnsupportedRoomVersionError,
                 errorJson.contains("room_version"_ls)
                     ? tr("Requested room version: %1")
                           .arg(errorJson.value("room_version"_ls).toString())
                     : errorJson.value("error"_ls).toString() };

    // Not localisable on the client side
    if (errorJson.contains("error"_ls))
        d->status.message = errorJson.value("error"_ls).toString();

    return d->status;
}

void BaseJob::stop()
{
    // This method is used to semi-finalise the job before retrying; so
    // stop the timeout timer but keep the retry timer running.
    d->timer.stop();
    if (d->reply) {
        d->reply->disconnect(this); // Ignore whatever comes from the reply
        if (d->reply->isRunning()) {
            qCWarning(d->logCat)
                << this << "stopped without ready network reply";
            d->reply->abort();
        }
    } else
        qCWarning(d->logCat) << this << "stopped with empty network reply";
}

void BaseJob::finishJob()
{
    stop();
    if ((error() == NetworkError || error() == TimeoutError)
        && d->retriesTaken < d->maxRetries) {
        // TODO: The whole retrying thing should be put to ConnectionManager
        // otherwise independently retrying jobs make a bit of notification
        // storm towards the UI.
        const auto retryInterval = error() == TimeoutError
                                       ? 0
                                       : getNextRetryInterval();
        ++d->retriesTaken;
        qCWarning(d->logCat).nospace() << this << ": retry #" << d->retriesTaken
                                       << " in " << retryInterval / 1000 << " s";
        d->retryTimer.start(retryInterval);
        emit retryScheduled(d->retriesTaken, retryInterval);
        return;
    }

    // Notify those interested in any completion of the job (including killing)
    emit finished(this);

    emit result(this);
    if (error())
        emit failure(this);
    else
        emit success(this);

    deleteLater();
}

const JobTimeoutConfig& BaseJob::Private::getCurrentTimeoutConfig() const
{
    return errorStrategy[std::min(retriesTaken, errorStrategy.size() - 1)];
}

BaseJob::duration_t BaseJob::getCurrentTimeout() const
{
    return d->getCurrentTimeoutConfig().jobTimeout * 1000;
}

BaseJob::duration_t BaseJob::getNextRetryInterval() const
{
    return d->getCurrentTimeoutConfig().nextRetryInterval * 1000;
}

BaseJob::duration_t BaseJob::millisToRetry() const
{
    return d->retryTimer.isActive() ? d->retryTimer.remainingTime() : 0;
}

int BaseJob::maxRetries() const { return d->maxRetries; }

void BaseJob::setMaxRetries(int newMaxRetries)
{
    d->maxRetries = newMaxRetries;
}

BaseJob::Status BaseJob::status() const { return d->status; }

QByteArray BaseJob::rawData(int bytesAtMost) const
{
    return bytesAtMost > 0 && d->rawResponse.size() > bytesAtMost
               ? d->rawResponse.left(bytesAtMost)
               : d->rawResponse;
}

QString BaseJob::rawDataSample(int bytesAtMost) const
{
    auto data = rawData(bytesAtMost);
    Q_ASSERT(data.size() <= d->rawResponse.size());
    return data.size() == d->rawResponse.size()
               ? data
               : data
                     + tr("...(truncated, %Ln bytes in total)",
                          "Comes after trimmed raw network response",
                          d->rawResponse.size());
}

QString BaseJob::statusCaption() const
{
    switch (d->status.code) {
    case Success:
        return tr("Success");
    case Pending:
        return tr("Request still pending response");
    case UnexpectedResponseTypeWarning:
        return tr("Warning: Unexpected response type");
    case Abandoned:
        return tr("Request was abandoned");
    case NetworkError:
        return tr("Network problems");
    case TimeoutError:
        return tr("Request timed out");
    case ContentAccessError:
        return tr("Access error");
    case NotFoundError:
        return tr("Not found");
    case IncorrectRequestError:
        return tr("Invalid request");
    case IncorrectResponseError:
        return tr("Response could not be parsed");
    case TooManyRequestsError:
        return tr("Too many requests");
    case RequestNotImplementedError:
        return tr("Function not implemented by the server");
    case NetworkAuthRequiredError:
        return tr("Network authentication required");
    case UserConsentRequiredError:
        return tr("User consent required");
    case UnsupportedRoomVersionError:
        return tr("The server does not support the needed room version");
    default:
        return tr("Request failed");
    }
}

int BaseJob::error() const { return d->status.code; }

QString BaseJob::errorString() const { return d->status.message; }

QUrl BaseJob::errorUrl() const { return d->errorUrl; }

void BaseJob::setStatus(Status s)
{
    // The crash that led to this code has been reported in
    // https://github.com/QMatrixClient/Quaternion/issues/566 - basically,
    // when cleaning up childrent of a deleted Connection, there's a chance
    // of pending jobs being abandoned, calling setStatus(Abandoned).
    // There's nothing wrong with this; however, the safety check for
    // cleartext access tokens below uses d->connection - which is a dangling
    // pointer.
    // To alleviate that, a stricter condition is applied, that for Abandoned
    // and to-be-Abandoned jobs the status message will be disregarded entirely.
    // For 0.6 we might rectify the situation by making d->connection
    // a QPointer<> (and derive ConnectionData from QObject, respectively).
    if (d->status.code == Abandoned || s.code == Abandoned)
        s.message.clear();

    if (d->status == s)
        return;

    if (!s.message.isEmpty() && d->connection
        && !d->connection->accessToken().isEmpty())
        s.message.replace(d->connection->accessToken(), "(REDACTED)");
    if (!s.good())
        qCWarning(d->logCat) << this << "status" << s;
    d->status = std::move(s);
    emit statusChanged(d->status);
}

void BaseJob::setStatus(int code, QString message)
{
    setStatus({ code, std::move(message) });
}

void BaseJob::abandon()
{
    beforeAbandon(d->reply ? d->reply.data() : nullptr);
    setStatus(Abandoned);
    if (d->reply)
        d->reply->disconnect(this);
    emit finished(this);

    deleteLater();
}

void BaseJob::timeout()
{
    setStatus(TimeoutError, "The job has timed out");
    finishJob();
}

void BaseJob::setLoggingCategory(LoggingCategory lcf) { d->logCat = lcf; }<|MERGE_RESOLUTION|>--- conflicted
+++ resolved
@@ -276,57 +276,14 @@
         setStatus(parseReply(d->reply.data()));
     else {
         d->rawResponse = d->reply->readAll();
-<<<<<<< HEAD
         const auto jsonBody = d->reply->rawHeader("Content-Type")
                               == "application/json";
-        qCDebug(d->logCat).noquote()
-            << "Error body (truncated if long):" << d->rawResponse.left(500);
-        if (jsonBody) {
-            auto json = QJsonDocument::fromJson(d->rawResponse).object();
-            const auto errCode = json.value("errcode"_ls).toString();
-            if (error() == TooManyRequestsError
-                || errCode == "M_LIMIT_EXCEEDED") {
-                QString msg = tr("Too many requests");
-                auto retryInterval = json.value("retry_after_ms"_ls).toInt(-1);
-                if (retryInterval != -1)
-                    msg +=
-                        tr(", next retry advised after %1 ms").arg(retryInterval);
-                else // We still have to figure some reasonable interval
-                    retryInterval = getNextRetryInterval();
-
-                setStatus(TooManyRequestsError, msg);
-
-                // Shortcut to retry instead of executing finishJob()
-                stop();
-                qCWarning(d->logCat)
-                    << this << "will retry in" << retryInterval << "ms";
-                d->retryTimer.start(retryInterval);
-                emit retryScheduled(d->retriesTaken, retryInterval);
-                return;
-            }
-            if (errCode == "M_CONSENT_NOT_GIVEN") {
-                d->status.code = UserConsentRequiredError;
-                d->errorUrl = json.value("consent_uri"_ls).toString();
-            } else if (errCode == "M_UNSUPPORTED_ROOM_VERSION"
-                       || errCode == "M_INCOMPATIBLE_ROOM_VERSION") {
-                d->status.code = UnsupportedRoomVersionError;
-                if (json.contains("room_version"))
-                    d->status.message =
-                        tr("Requested room version: %1")
-                            .arg(json.value("room_version").toString());
-            } else if (!json.isEmpty()) // Not localisable on the client side
-                setStatus(d->status.code, json.value("error"_ls).toString());
-        }
-=======
-        const auto jsonBody =
-            d->reply->rawHeader("Content-Type") == "application/json";
         qCDebug(d->logCat).noquote()
             << "Error body (truncated if long):" << d->rawResponse.left(500);
         if (jsonBody)
             setStatus(
                 parseError(d->reply.data(),
                            QJsonDocument::fromJson(d->rawResponse).object()));
->>>>>>> 651478c1
     }
 
     if (error() != TooManyRequestsError)
@@ -361,34 +318,6 @@
     }
 
     return false;
-}
-
-BaseJob::Status BaseJob::Status::fromHttpCode(int httpCode, QString msg)
-{
-    // clang-format off
-    return { [httpCode]() -> StatusCode {
-            if (httpCode / 10 == 41) // 41x errors
-                return httpCode == 410 ? IncorrectRequestError : NotFoundError;
-            switch (httpCode) {
-            case 401: case 403: case 407:
-                return ContentAccessError;
-            case 404:
-                return NotFoundError;
-            case 400: case 405: case 406: case 426: case 428: case 505:
-            case 494: // Unofficial nginx "Request header too large"
-            case 497: // Unofficial nginx "HTTP request sent to HTTPS port"
-                return IncorrectRequestError;
-            case 429:
-                return TooManyRequestsError;
-            case 501: case 510:
-                return RequestNotImplementedError;
-            case 511:
-                return NetworkAuthRequiredError;
-            default:
-                return NetworkError;
-            }
-        }(), msg };
-    // clang-format on
 }
 
 BaseJob::Status BaseJob::doCheckReply(QNetworkReply* reply) const
@@ -424,7 +353,38 @@
 
     qCWarning(d->logCat).noquote().nospace() << this << urlString;
     qCWarning(d->logCat).noquote() << "  " << httpCode << reason << replyState;
-    return Status::fromHttpCode(httpCode, reply->errorString());
+    return { [httpCode]() -> StatusCode {
+                if (httpCode / 10 == 41)
+                    return httpCode == 410 ? IncorrectRequestError
+                                           : NotFoundError;
+                switch (httpCode) {
+                case 401:
+                case 403:
+                case 407:
+                    return ContentAccessError;
+                case 404:
+                    return NotFoundError;
+                case 400:
+                case 405:
+                case 406:
+                case 426:
+                case 428:
+                case 505:
+                case 494: // Unofficial nginx "Request header too large"
+                case 497: // Unofficial nginx "HTTP request sent to HTTPS port"
+                    return IncorrectRequestError;
+                case 429:
+                    return TooManyRequestsError;
+                case 501:
+                case 510:
+                    return RequestNotImplementedError;
+                case 511:
+                    return NetworkAuthRequiredError;
+                default:
+                    return NetworkError;
+                }
+            }(),
+             reply->errorString() };
 }
 
 BaseJob::Status BaseJob::parseReply(QNetworkReply* reply)
