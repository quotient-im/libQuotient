--- conflicted
+++ resolved
@@ -33,11 +33,8 @@
             Q_PROPERTY(QString name READ name NOTIFY nameChanged)
             Q_PROPERTY(QString displayName READ displayname NOTIFY nameChanged STORED false)
             Q_PROPERTY(QString bridgeName READ bridged NOTIFY nameChanged STORED false)
-<<<<<<< HEAD
-=======
             Q_PROPERTY(QString avatarMediaId READ avatarMediaId NOTIFY avatarChanged STORED false)
             Q_PROPERTY(QUrl avatarUrl READ avatarUrl NOTIFY avatarChanged)
->>>>>>> 2f83e4be
         public:
             User(QString userId, Connection* connection);
             ~User() override;
@@ -62,20 +59,12 @@
             */
             QString bridged() const;
 
-<<<<<<< HEAD
-            const Avatar& avatarObject();
-            Q_INVOKABLE QImage avatar(int dimension);
-            Q_INVOKABLE QImage avatar(int requestedWidth, int requestedHeight);
-
-            Q_INVOKABLE QUrl avatarUrl() const;
-=======
             const Avatar& avatarObject() const;
             Q_INVOKABLE QImage avatar(int dimension);
             Q_INVOKABLE QImage avatar(int requestedWidth, int requestedHeight);
 
             QString avatarMediaId() const;
             QUrl avatarUrl() const;
->>>>>>> 2f83e4be
 
             void processEvent(Event* event);
 
